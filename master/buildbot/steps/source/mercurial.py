--- conflicted
+++ resolved
@@ -80,20 +80,6 @@
                                  clobberOnBranchChange,
                                  )
 
-<<<<<<< HEAD
-        assert self.mode in ['incremental', 'full']
-
-        if self.branchType not in ['dirname','inrepo']:
-            raise ValueError("Invalid branch type '%s'" %self.branchType)
-        
-        if repourl and baseURL:
-            raise ValueError("you must provide exactly one of repourl and"
-                             " baseURL")
-
-        if repourl is None and baseURL is None:
-            raise ValueError("you must privide at least one of repourl and"
-                             " baseURL")
-=======
         errors = []
         if self.mode not in self.possible_modes:
             errors.append("mode %s is not one of %s" %
@@ -110,7 +96,6 @@
         
         if errors:
             raise ConfigErrors(errors)
->>>>>>> 665c2d61
 
     def startVC(self, branch, revision, patch):
         self.revision = revision
