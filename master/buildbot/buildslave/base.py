# This file is part of Buildbot.  Buildbot is free software: you can
# redistribute it and/or modify it under the terms of the GNU General Public
# License as published by the Free Software Foundation, version 2.
#
# This program is distributed in the hope that it will be useful, but WITHOUT
# ANY WARRANTY; without even the implied warranty of MERCHANTABILITY or FITNESS
# FOR A PARTICULAR PURPOSE.  See the GNU General Public License for more
# details.
#
# You should have received a copy of the GNU General Public License along with
# this program; if not, write to the Free Software Foundation, Inc., 51
# Franklin Street, Fifth Floor, Boston, MA 02110-1301 USA.
#
# Portions Copyright Buildbot Team Members
# Portions Copyright Canonical Ltd. 2009

import time
from email.Message import Message
from email.Utils import formatdate
from zope.interface import implements
from twisted.python import log
from twisted.internet import defer, reactor
from twisted.application import service
from twisted.python.reflect import namedModule

from buildbot.status.slave import SlaveStatus
from buildbot.status.mail import MailNotifier
from buildbot.process import metrics
from buildbot.interfaces import IBuildSlave, ILatentBuildSlave
from buildbot.process.properties import Properties
<<<<<<< HEAD
from buildbot.util import subscription, ascii2unicode
=======
>>>>>>> ccb1acdc
from buildbot.util.eventual import eventually
from buildbot import config


class AbstractBuildSlave(config.ReconfigurableServiceMixin,
                        service.MultiService):
    """This is the master-side representative for a remote buildbot slave.
    There is exactly one for each slave described in the config file (the
    c['slaves'] list). When buildbots connect in (.attach), they get a
    reference to this instance. The BotMaster object is stashed as the
    .botmaster attribute. The BotMaster is also our '.parent' Service.

    I represent a build slave -- a remote machine capable of
    running builds.  I am instantiated by the configuration file, and can be
    subclassed to add extra functionality."""

    implements(IBuildSlave)

    # reconfig slaves after builders
    reconfig_priority = 64

    def __init__(self, name, password, max_builds=None,
                 notify_on_missing=[], missing_timeout=3600,
                 properties={}, locks=None, keepalive_interval=3600):
        """
        @param name: botname this machine will supply when it connects
        @param password: password this machine will supply when
                         it connects
        @param max_builds: maximum number of simultaneous builds that will
                           be run concurrently on this buildslave (the
                           default is None for no limit)
        @param properties: properties that will be applied to builds run on
                           this slave
        @type properties: dictionary
        @param locks: A list of locks that must be acquired before this slave
                      can be used
        @type locks: dictionary
        """
        name = ascii2unicode(name)

        service.MultiService.__init__(self)
        self.slavename = name
        self.password = password

        # protocol registration
        self.registration = None

        # these are set when the service is started
        self.botmaster = None
        self.master = None
        self.buildslaveid = None

        self.slave_status = SlaveStatus(name)
        self.slave_commands = None
        self.slavebuilders = {}
        self.max_builds = max_builds
        self.access = []
        if locks:
            self.access = locks
        self.lock_subscriptions = []

        self.properties = Properties()
        self.properties.update(properties, "BuildSlave")
        self.properties.setProperty("slavename", name, "BuildSlave")

        self.lastMessageReceived = 0
        if isinstance(notify_on_missing, str):
            notify_on_missing = [notify_on_missing]
        self.notify_on_missing = notify_on_missing
        for i in notify_on_missing:
            if not isinstance(i, str):
                config.error(
                    'notify_on_missing arg %r is not a string' % (i,))
        self.missing_timeout = missing_timeout
        self.missing_timer = None

        # a protocol connection, if we're currently connected
        self.conn = None

        self._old_builder_list = None

    def __repr__(self):
        return "<%s %r>" % (self.__class__.__name__, self.slavename)

    def updateLocks(self):
        """Convert the L{LockAccess} objects in C{self.locks} into real lock
        objects, while also maintaining the subscriptions to lock releases."""
        # unsubscribe from any old locks
        for s in self.lock_subscriptions:
            s.unsubscribe()

        # convert locks into their real form
        locks = [ (self.botmaster.getLockFromLockAccess(a), a)
                    for a in self.access ]
        self.locks = [(l.getLock(self), la) for l, la in locks]
        self.lock_subscriptions = [ l.subscribeToReleases(self._lockReleased)
                                    for l, la in self.locks ]

    def locksAvailable(self):
        """
        I am called to see if all the locks I depend on are available,
        in which I return True, otherwise I return False
        """
        if not self.locks:
            return True
        for lock, access in self.locks:
            if not lock.isAvailable(self, access):
                return False
        return True

    def acquireLocks(self):
        """
        I am called when a build is preparing to run. I try to claim all
        the locks that are needed for a build to happen. If I can't, then
        my caller should give up the build and try to get another slave
        to look at it.
        """
        log.msg("acquireLocks(slave %s, locks %s)" % (self, self.locks))
        if not self.locksAvailable():
            log.msg("slave %s can't lock, giving up" % (self, ))
            return False
        # all locks are available, claim them all
        for lock, access in self.locks:
            lock.claim(self, access)
        return True

    def releaseLocks(self):
        """
        I am called to release any locks after a build has finished
        """
        log.msg("releaseLocks(%s): %s" % (self, self.locks))
        for lock, access in self.locks:
            lock.release(self, access)

    def _lockReleased(self):
        """One of the locks for this slave was released; try scheduling
        builds."""
        if not self.botmaster:
            return # oh well..
        self.botmaster.maybeStartBuildsForSlave(self.slavename)

    def _applySlaveInfo(self, info):
        if not info:
            return

        self.slave_status.setAdmin(info.get("admin"))
        self.slave_status.setHost(info.get("host"))
        self.slave_status.setAccessURI(info.get("access_uri", None))
        self.slave_status.setVersion(info.get("version", "(unknown)"))

    @defer.inlineCallbacks
    def _getSlaveInfo(self):
        buildslave = yield self.master.data.get(
                ('buildslave', self.buildslaveid))
        self._applySlaveInfo(buildslave['slaveinfo'])

    def setServiceParent(self, parent):
        # botmaster needs to set before setServiceParent which calls startService
        self.botmaster = parent
        self.master = parent.master
        service.MultiService.setServiceParent(self, parent)

    @defer.inlineCallbacks
    def startService(self):
        self.updateLocks()
        self.startMissingTimer()

        self.buildslaveid = yield self.master.data.updates.findBuildslaveId(
                                                        self.slavename)

        yield self._getSlaveInfo()
        yield service.MultiService.startService(self)

    @defer.inlineCallbacks
    def reconfigService(self, new_config):
        # Given a new BuildSlave, configure this one identically.  Because
        # BuildSlave objects are remotely referenced, we can't replace them
        # without disconnecting the slave, yet there's no reason to do that.
        new = self.findNewSlaveInstance(new_config)

        assert self.slavename == new.slavename
        self.password = new.password

        # update our records with the buildslave manager
        if not self.registration:
            self.registration = yield self.master.buildslaves.register(self)
        yield self.registration.update(new, new_config)

        # adopt new instance's configuration parameters
        self.max_builds = new.max_builds
        self.access = new.access
        self.notify_on_missing = new.notify_on_missing

        if self.missing_timeout != new.missing_timeout:
            running_missing_timer = self.missing_timer
            self.stopMissingTimer()
            self.missing_timeout = new.missing_timeout
            if running_missing_timer:
                self.startMissingTimer()

        properties = Properties()
        properties.updateFromProperties(new.properties)
        self.properties = properties

        self.updateLocks()

        # update the attached slave's notion of which builders are attached.
        # This assumes that the relevant builders have already been configured,
        # which is why the reconfig_priority is set low in this class.
        yield self.updateSlave()

        yield config.ReconfigurableServiceMixin.reconfigService(self,
                                                            new_config)

    @defer.inlineCallbacks
    def stopService(self):
        if self.registration:
            yield self.registration.unregister()
            self.registration = None
        self.stopMissingTimer()
        yield service.MultiService.stopService(self)

    def findNewSlaveInstance(self, new_config):
        # TODO: called multiple times per reconfig; use 1-element cache?
        for sl in new_config.slaves:
            if sl.slavename == self.slavename:
                return sl
        assert 0, "no new slave named '%s'" % self.slavename

    def startMissingTimer(self):
        if self.notify_on_missing and self.missing_timeout and self.parent:
            self.stopMissingTimer() # in case it's already running
            self.missing_timer = reactor.callLater(self.missing_timeout,
                                                self._missing_timer_fired)

    def stopMissingTimer(self):
        if self.missing_timer:
            self.missing_timer.cancel()
            self.missing_timer = None

    def isConnected(self):
        return self.conn

    def _missing_timer_fired(self):
        self.missing_timer = None
        # notify people, but only if we're still in the config
        if not self.parent:
            return

        buildmaster = self.botmaster.master
        status = buildmaster.getStatus()
        text = "The Buildbot working for '%s'\n" % status.getTitle()
        text += ("has noticed that the buildslave named %s went away\n" %
                 self.slavename)
        text += "\n"
        text += ("It last disconnected at %s (buildmaster-local time)\n" %
                 time.ctime(time.time() - self.missing_timeout)) # approx
        text += "\n"
        text += "The admin on record (as reported by BUILDSLAVE:info/admin)\n"
        text += "was '%s'.\n" % self.slave_status.getAdmin()
        text += "\n"
        text += "Sincerely,\n"
        text += " The Buildbot\n"
        text += " %s\n" % status.getTitleURL()
        text += "\n"
        text += "%s\n" % status.getURLForThing(self.slave_status)
        subject = "Buildbot: buildslave %s was lost" % self.slavename
        return self._mail_missing_message(subject, text)


    def updateSlave(self):
        """Called to add or remove builders after the slave has connected.

        @return: a Deferred that indicates when an attached slave has
        accepted the new builders and/or released the old ones."""
        if self.conn:
            return self.sendBuilderList()
        else:
            return defer.succeed(None)

    def updateSlaveStatus(self, buildStarted=None, buildFinished=None):
        if buildStarted:
            self.slave_status.buildStarted(buildStarted)
        if buildFinished:
            self.slave_status.buildFinished(buildFinished)

<<<<<<< HEAD
    @metrics.countMethod('AbstractBuildSlave.attached()')
    @defer.inlineCallbacks
    def attached(self, bot):
        # the botmaster should ensure this.
        assert not self.isConnected()
=======
    @defer.inlineCallbacks
    def attached(self, conn):
        """This is called when the slave connects."""
>>>>>>> ccb1acdc

        metrics.MetricCountEvent.log("AbstractBuildSlave.attached_slaves", 1)

        # now we go through a sequence of calls, gathering information, then
        # tell the Botmaster that it can finally give this slave to all the
        # Builders that care about it.

        # Reset graceful shutdown status
        self.slave_status.setGraceful(False)
        # We want to know when the graceful shutdown flag changes
        self.slave_status.addGracefulWatcher(self._gracefulChanged)
        self.conn = conn
        self._old_builder_list = None # clear builder list before proceed

<<<<<<< HEAD
        try:
            yield bot.callRemote("print", "attached")
        except Exception:
            pass

        try:
            info = yield bot.callRemote("getSlaveInfo")
            log.msg("Got slaveinfo from '%s'" % self.slavename)
            # TODO: info{} might have other keys
            state["admin"] = info.get("admin")
            state["host"] = info.get("host")
            state["access_uri"] = info.get("access_uri", None)
            state["slave_environ"] = info.get("environ", {})
            state["slave_basedir"] = info.get("basedir", None)
            state["slave_system"] = info.get("system", None)
        except pb.NoSuchMethod:
            # maybe an old slave, doesn't implement remote_getSlaveInfo
            log.msg("BuildSlave info is unavailable - old slave")

        self.startKeepaliveTimer()

        try:
            version = yield bot.callRemote("getVersion")
            state["version"] = version
        except pb.NoSuchMethod:
            # probably an old slave
            state["version"] = '(unknown)'

        try:
            commands = yield bot.callRemote("getCommands")
            state["slave_commands"] = commands
        except pb.NoSuchMethod:
            log.msg("BuildSlave.getCommands is unavailable - ignoring")

        slaveinfo = {
            'admin': state['admin'],
            'host': state['host'],
            'access_uri': state['access_uri'],
            'version': state['version']
        }
        # TODO: use update method
        yield self.master.data.updates.buildslaveConnected(
            buildslaveid=self.buildslaveid,
            masterid=self.master.masterid,
            slaveinfo=slaveinfo
        )

        self.slave_status.setConnected(True)

        self._applySlaveInfo(state)

        self.slave_commands = state.get("slave_commands")
        self.slave_environ = state.get("slave_environ")
        self.slave_basedir = state.get("slave_basedir")
        self.slave_system = state.get("slave_system")
        self.slave = bot
=======
        self.slave_status.setConnected(True)

        self._applySlaveInfo(conn.info)
        self.slave_commands = conn.info.get("slave_commands", {})
        self.slave_environ = conn.info.get("environ", {})
        self.slave_basedir = conn.info.get("basedir", None)
        self.slave_system = conn.info.get("system", None)

        self.conn.notifyOnDisconnect(self.detached)

>>>>>>> ccb1acdc
        if self.slave_system == "nt":
            self.path_module = namedModule("ntpath")
        else:
            # most everything accepts / as separator, so posix should be a
            # reasonable fallback
            self.path_module = namedModule("posixpath")
        log.msg("bot attached")
        self.messageReceivedFromSlave()
        self.stopMissingTimer()
        self.botmaster.master.status.slaveConnected(self.slavename)
<<<<<<< HEAD

        yield self.updateSlave()

        self.botmaster.maybeStartBuildsForSlave(self.slavename)

        # Finally, the slave gets a reference to this BuildSlave. They
        # receive this later, after we've started using them.
        defer.returnValue(self)
=======

        yield self._saveSlaveInfoDict()
        yield self.updateSlave()
        yield self.botmaster.maybeStartBuildsForSlave(self.slavename)
>>>>>>> ccb1acdc

    def messageReceivedFromSlave(self):
        now = time.time()
        self.lastMessageReceived = now
        self.slave_status.setLastMessageReceived(now)

    def detached(self):
        metrics.MetricCountEvent.log("AbstractBuildSlave.attached_slaves", -1)
        self.conn = None
        self._old_builder_list = []
        self.slave_status.removeGracefulWatcher(self._gracefulChanged)
        self.slave_status.setConnected(False)
        log.msg("BuildSlave.detached(%s)" % self.slavename)
        self.botmaster.master.status.slaveDisconnected(self.slavename)
        self.releaseLocks()

<<<<<<< HEAD
        # unfortunately, detached is a sync function, so we fire-and-forget
        # this disconnection
        d = self.master.data.updates.buildslaveDisconnected(
                buildslaveid=self.buildslaveid,
                masterid=self.master.masterid)
        d.addErrback(log.err, 'while marking slave as disconnected')

        # notify watchers, but do so in the next reactor iteration so that
        # any further detached() action by subclasses happens first
        def notif():
            subs = self.detached_subs
            self.detached_subs = None
            subs.deliver()
        eventually(notif)

    def subscribeToDetach(self, callback):
        """
        Request that C{callable} be invoked with no arguments when the
        L{detached} method is invoked.

        @returns: L{Subscription}
        """
        assert self.detached_subs, "detached_subs is only set if attached"
        return self.detached_subs.subscribe(callback)

=======
>>>>>>> ccb1acdc
    def disconnect(self):
        """Forcibly disconnect the slave.

        This severs the TCP connection and returns a Deferred that will fire
        (with None) when the connection is probably gone.

        If the slave is still alive, they will probably try to reconnect
        again in a moment.

        This is called in two circumstances. The first is when a slave is
        removed from the config file. In this case, when they try to
        reconnect, they will be rejected as an unknown slave. The second is
        when we wind up with two connections for the same slave, in which
        case we disconnect the older connection.
        """

        if not self.slave:
            return defer.succeed(None)
        log.msg("disconnecting old slave %s now" % self.slavename)
        # When this Deferred fires, we'll be ready to accept the new slave
        return self._disconnect(self.slave)

    def _disconnect(self, slave):
        # all kinds of teardown will happen as a result of
        # loseConnection(), but it happens after a reactor iteration or
        # two. Hook the actual disconnect so we can know when it is safe
        # to connect the new slave. We have to wait one additional
        # iteration (with callLater(0)) to make sure the *other*
        # notifyOnDisconnect handlers have had a chance to run.
        d = defer.Deferred()

        # notifyOnDisconnect runs the callback with one argument, the
        # RemoteReference being disconnected.
        def _disconnected(rref):
            eventually(d.callback, None)
        slave.notifyOnDisconnect(_disconnected)
        tport = slave.broker.transport
        # this is the polite way to request that a socket be closed
        tport.loseConnection()
        try:
            # but really we don't want to wait for the transmit queue to
            # drain. The remote end is unlikely to ACK the data, so we'd
            # probably have to wait for a (20-minute) TCP timeout.
            #tport._closeSocket()
            # however, doing _closeSocket (whether before or after
            # loseConnection) somehow prevents the notifyOnDisconnect
            # handlers from being run. Bummer.
            tport.offset = 0
            tport.dataBuffer = ""
        except:
            # however, these hacks are pretty internal, so don't blow up if
            # they fail or are unavailable
            log.msg("failed to accelerate the shutdown process")
        log.msg("waiting for slave to finish disconnecting")

        return d

    def sendBuilderList(self):
        our_builders = self.botmaster.getBuildersForSlave(self.slavename)
        blist = [(b.name, b.config.slavebuilddir) for b in our_builders]
        if blist == self._old_builder_list:
            return defer.succeed(None)

        d = self.conn.remoteSetBuilderList(builders=blist)
        def sentBuilderList(ign):
            self._old_builder_list = blist
            return ign
        d.addCallback(sentBuilderList)
        return d

    def shutdownRequested(self):
        log.msg("slave %s wants to shut down" % self.slavename)
        self.slave_status.setGraceful(True)

    def addSlaveBuilder(self, sb):
        self.slavebuilders[sb.builder_name] = sb

    def removeSlaveBuilder(self, sb):
        try:
            del self.slavebuilders[sb.builder_name]
        except KeyError:
            pass

    def buildFinished(self, sb):
        """This is called when a build on this slave is finished."""
        self.botmaster.maybeStartBuildsForSlave(self.slavename)

    def canStartBuild(self):
        """
        I am called when a build is requested to see if this buildslave
        can start a build.  This function can be used to limit overall
        concurrency on the buildslave.

        Note for subclassers: if a slave can become willing to start a build
        without any action on that slave (for example, by a resource in use on
        another slave becoming available), then you must arrange for
        L{maybeStartBuildsForSlave} to be called at that time, or builds on
        this slave will not start.
        """

        if self.slave_status.isPaused():
            return False

        # If we're waiting to shutdown gracefully, then we shouldn't
        # accept any new jobs.
        if self.slave_status.getGraceful():
            return False

        if self.max_builds:
            active_builders = [sb for sb in self.slavebuilders.values()
                               if sb.isBusy()]
            if len(active_builders) >= self.max_builds:
                return False

        if not self.locksAvailable():
            return False

        return True

    def _mail_missing_message(self, subject, text):
        # first, see if we have a MailNotifier we can use. This gives us a
        # fromaddr and a relayhost.
        buildmaster = self.botmaster.master
        for st in buildmaster.status:
            if isinstance(st, MailNotifier):
                break
        else:
            # if not, they get a default MailNotifier, which always uses SMTP
            # to localhost and uses a dummy fromaddr of "buildbot".
            log.msg("buildslave-missing msg using default MailNotifier")
            st = MailNotifier("buildbot")
        # now construct the mail

        m = Message()
        m.set_payload(text)
        m['Date'] = formatdate(localtime=True)
        m['Subject'] = subject
        m['From'] = st.fromaddr
        recipients = self.notify_on_missing
        m['To'] = ", ".join(recipients)
        d = st.sendMessage(m, recipients)
        # return the Deferred for testing purposes
        return d

    def _gracefulChanged(self, graceful):
        """This is called when our graceful shutdown setting changes"""
        self.maybeShutdown()

    @defer.inlineCallbacks
    def shutdown(self):
        """Shutdown the slave"""
        if not self.conn:
            log.msg("no remote; slave is already shut down")
            return

        yield self.conn.remoteShutdown(self)

    def maybeShutdown(self):
        """Shut down this slave if it has been asked to shut down gracefully,
        and has no active builders."""
        if not self.slave_status.getGraceful():
            return
        active_builders = [sb for sb in self.slavebuilders.values()
                           if sb.isBusy()]
        if active_builders:
            return
        d = self.shutdown()
        d.addErrback(log.err, 'error while shutting down slave')

    def pause(self):
        """Stop running new builds on the slave."""
        self.slave_status.setPaused(True)

    def unpause(self):
        """Restart running new builds on the slave."""
        self.slave_status.setPaused(False)
        self.botmaster.maybeStartBuildsForSlave(self.slavename)

    def isPaused(self):
        return self.paused

class BuildSlave(AbstractBuildSlave):

    def sendBuilderList(self):
        d = AbstractBuildSlave.sendBuilderList(self)
        def _sent(slist):
            # Nothing has changed, so don't need to re-attach to everything
            if not slist:
                return
            dl = []
            for name in slist:
                # use get() since we might have changed our mind since then
                b = self.botmaster.builders.get(name)
                if b:
                    d1 = b.attached(self, self.slave_commands)
                    dl.append(d1)
            return defer.DeferredList(dl)
        def _set_failed(why):
            log.msg("BuildSlave.sendBuilderList (%s) failed" % self)
            log.err(why)
            # TODO: hang up on them?, without setBuilderList we can't use
            # them
        d.addCallbacks(_sent, _set_failed)
        return d

    def detached(self):
        AbstractBuildSlave.detached(self)
        self.botmaster.slaveLost(self)
        self.startMissingTimer()
        self._test_detached()

    def buildFinished(self, sb):
        """This is called when a build on this slave is finished."""
        AbstractBuildSlave.buildFinished(self, sb)

        # If we're gracefully shutting down, and we have no more active
        # builders, then it's safe to disconnect
        self.maybeShutdown()

    def _test_detached(self): # hook for tests
        pass

class AbstractLatentBuildSlave(AbstractBuildSlave):
    """A build slave that will start up a slave instance when needed.

    To use, subclass and implement start_instance and stop_instance.

    See ec2buildslave.py for a concrete example.  Also see the stub example in
    test/test_slaves.py.
    """

    implements(ILatentBuildSlave)

    substantiated = False
    substantiation_deferred = None
    substantiation_build = None
    insubstantiating = False
    build_wait_timer = None
    _shutdown_callback_handle = None

    def __init__(self, name, password, max_builds=None,
                 notify_on_missing=[], missing_timeout=60*20,
                 build_wait_timeout=60*10,
                 properties={}, locks=None):
        AbstractBuildSlave.__init__(
            self, name, password, max_builds, notify_on_missing,
            missing_timeout, properties, locks)
        self.building = set()
        self.build_wait_timeout = build_wait_timeout

    def start_instance(self, build):
        # responsible for starting instance that will try to connect with this
        # master.  Should return deferred with either True (instance started)
        # or False (instance not started, so don't run a build here).  Problems
        # should use an errback.
        raise NotImplementedError

    def stop_instance(self, fast=False):
        # responsible for shutting down instance.
        raise NotImplementedError

    def substantiate(self, sb, build):
        if self.substantiated:
            self._clearBuildWaitTimer()
            self._setBuildWaitTimer()
            return defer.succeed(True)
        if self.substantiation_deferred is None:
            if self.parent and not self.missing_timer:
                # start timer.  if timer times out, fail deferred
                self.missing_timer = reactor.callLater(
                    self.missing_timeout,
                    self._substantiation_failed, defer.TimeoutError())
            self.substantiation_deferred = defer.Deferred()
            self.substantiation_build = build
            if self.slave is None:
                d = self._substantiate(build) # start up instance
                d.addErrback(log.err, "while substantiating")
            # else: we're waiting for an old one to detach.  the _substantiate
            # will be done in ``detached`` below.
        return self.substantiation_deferred

    def _substantiate(self, build):
        # register event trigger
        d = self.start_instance(build)
        self._shutdown_callback_handle = reactor.addSystemEventTrigger(
            'before', 'shutdown', self._soft_disconnect, fast=True)
        def start_instance_result(result):
            # If we don't report success, then preparation failed.
            if not result:
                log.msg("Slave '%s' does not want to substantiate at this time" % (self.slavename,))
                d = self.substantiation_deferred
                self.substantiation_deferred = None
                d.callback(False)
            return result
        def clean_up(failure):
            if self.missing_timer is not None:
                self.missing_timer.cancel()
                self._substantiation_failed(failure)
            if self._shutdown_callback_handle is not None:
                handle = self._shutdown_callback_handle
                del self._shutdown_callback_handle
                reactor.removeSystemEventTrigger(handle)
            return failure
        d.addCallbacks(start_instance_result, clean_up)
        return d

    def attached(self, bot):
        if self.substantiation_deferred is None and self.build_wait_timeout >= 0:
            msg = 'Slave %s received connection while not trying to ' \
                    'substantiate.  Disconnecting.' % (self.slavename,)
            log.msg(msg)
            self._disconnect(bot)
            return defer.fail(RuntimeError(msg))
        return AbstractBuildSlave.attached(self, bot)

    def detached(self):
        AbstractBuildSlave.detached(self)
        if self.substantiation_deferred is not None:
            d = self._substantiate(self.substantiation_build)
            d.addErrback(log.err, 'while re-substantiating')

    def _substantiation_failed(self, failure):
        self.missing_timer = None
        if self.substantiation_deferred:
            d = self.substantiation_deferred
            self.substantiation_deferred = None
            self.substantiation_build = None
            d.errback(failure)
        self.insubstantiate()
        # notify people, but only if we're still in the config
        if not self.parent or not self.notify_on_missing:
            return

        buildmaster = self.botmaster.master
        status = buildmaster.getStatus()
        text = "The Buildbot working for '%s'\n" % status.getTitle()
        text += ("has noticed that the latent buildslave named %s \n" %
                 self.slavename)
        text += "never substantiated after a request\n"
        text += "\n"
        text += ("The request was made at %s (buildmaster-local time)\n" %
                 time.ctime(time.time() - self.missing_timeout)) # approx
        text += "\n"
        text += "Sincerely,\n"
        text += " The Buildbot\n"
        text += " %s\n" % status.getTitleURL()
        subject = "Buildbot: buildslave %s never substantiated" % self.slavename
        return self._mail_missing_message(subject, text)

    def canStartBuild(self):
        if self.insubstantiating:
            return False
        return AbstractBuildSlave.canStartBuild(self)

    def buildStarted(self, sb):
        assert self.substantiated
        self._clearBuildWaitTimer()
        self.building.add(sb.builder_name)

    def buildFinished(self, sb):
        AbstractBuildSlave.buildFinished(self, sb)

        self.building.remove(sb.builder_name)
        if not self.building:
            if self.build_wait_timeout == 0:
                self.insubstantiate()
            else:
                self._setBuildWaitTimer()

    def _clearBuildWaitTimer(self):
        if self.build_wait_timer is not None:
            if self.build_wait_timer.active():
                self.build_wait_timer.cancel()
            self.build_wait_timer = None

    def _setBuildWaitTimer(self):
        self._clearBuildWaitTimer()
        if self.build_wait_timeout <= 0:
            return
        self.build_wait_timer = reactor.callLater(
            self.build_wait_timeout, self._soft_disconnect)

    @defer.inlineCallbacks
    def insubstantiate(self, fast=False):
        self.insubstantiating = True
        self._clearBuildWaitTimer()
        d = self.stop_instance(fast)
        if self._shutdown_callback_handle is not None:
            handle = self._shutdown_callback_handle
            del self._shutdown_callback_handle
            reactor.removeSystemEventTrigger(handle)
        self.substantiated = False
        self.building.clear() # just to be sure
        yield d
        self.insubstantiating = False

    @defer.inlineCallbacks
    def _soft_disconnect(self, fast=False):
        # a negative build_wait_timeout means the slave should never be shut
        # down, so just disconnect.
        if self.build_wait_timeout < 0:
            yield AbstractBuildSlave.disconnect(self)
            return

        if self.missing_timer:
            self.missing_timer.cancel()
            self.missing_timer = None

        if self.substantiation_deferred is not None:
            log.msg("Weird: Got request to stop before started. Allowing "
                    "slave to start cleanly to avoid inconsistent state")
            yield self.substantiation_deferred
            self.substantiation_deferred = None
            self.substantiation_build = None
            log.msg("Substantiation complete, immediately terminating.")

        if self.slave is not None:
            # this could be called when the slave needs to shut down, such as
            # in BotMaster.removeSlave, *or* when a new slave requests a
            # connection when we already have a slave. It's not clear what to
            # do in the second case: this shouldn't happen, and if it
            # does...if it's a latent slave, shutting down will probably kill
            # something we want...but we can't know what the status is. So,
            # here, we just do what should be appropriate for the first case,
            # and put our heads in the sand for the second, at least for now.
            # The best solution to the odd situation is removing it as a
            # possibility: make the master in charge of connecting to the
            # slave, rather than vice versa. TODO.
            yield defer.DeferredList([
                AbstractBuildSlave.disconnect(self),
                self.insubstantiate(fast)
                ], consumeErrors=True, fireOnOneErrback=True)
        else:
            yield AbstractBuildSlave.disconnect(self)
            yield self.stop_instance(fast)

    def disconnect(self):
        # This returns a Deferred but we don't use it
        self._soft_disconnect()
        # this removes the slave from all builders.  It won't come back
        # without a restart (or maybe a sighup)
        self.botmaster.slaveLost(self)

    def stopService(self):
        res = defer.maybeDeferred(AbstractBuildSlave.stopService, self)
        if self.slave is not None:
            d = self._soft_disconnect()
            res = defer.DeferredList([res, d])
        return res

    def updateSlave(self):
        """Called to add or remove builders after the slave has connected.

        Also called after botmaster's builders are initially set.

        @return: a Deferred that indicates when an attached slave has
        accepted the new builders and/or released the old ones."""
        for b in self.botmaster.getBuildersForSlave(self.slavename):
            if b.name not in self.slavebuilders:
                b.addLatentSlave(self)
        return AbstractBuildSlave.updateSlave(self)

    def sendBuilderList(self):
        d = AbstractBuildSlave.sendBuilderList(self)
        def _sent(slist):
            if not slist:
                return
            dl = []
            for name, remote in slist.items():
                # use get() since we might have changed our mind since then.
                # we're checking on the builder in addition to the
                # slavebuilders out of a bit of paranoia.
                b = self.botmaster.builders.get(name)
                sb = self.slavebuilders.get(name)
                if b and sb:
                    d1 = sb.attached(self, remote, self.slave_commands)
                    dl.append(d1)
            return defer.DeferredList(dl)
        def _set_failed(why):
            log.msg("BuildSlave.sendBuilderList (%s) failed" % self)
            log.err(why)
            # TODO: hang up on them?, without setBuilderList we can't use
            # them
            if self.substantiation_deferred:
                d = self.substantiation_deferred
                self.substantiation_deferred = None
                self.substantiation_build = None
                d.errback(why)
            if self.missing_timer:
                self.missing_timer.cancel()
                self.missing_timer = None
            # TODO: maybe log?  send an email?
            return why
        d.addCallbacks(_sent, _set_failed)
        def _substantiated(res):
            log.msg(r"Slave %s substantiated \o/" % self.slavename)
            self.substantiated = True
            if not self.substantiation_deferred:
                log.msg("No substantiation deferred for %s" % self.slavename)
            if self.substantiation_deferred:
                log.msg("Firing %s substantiation deferred with success" % self.slavename)
                d = self.substantiation_deferred
                self.substantiation_deferred = None
                self.substantiation_build = None
                d.callback(True)
            # note that the missing_timer is already handled within
            # ``attached``
            if not self.building:
                self._setBuildWaitTimer()
        d.addCallback(_substantiated)
        return d<|MERGE_RESOLUTION|>--- conflicted
+++ resolved
@@ -28,10 +28,7 @@
 from buildbot.process import metrics
 from buildbot.interfaces import IBuildSlave, ILatentBuildSlave
 from buildbot.process.properties import Properties
-<<<<<<< HEAD
 from buildbot.util import subscription, ascii2unicode
-=======
->>>>>>> ccb1acdc
 from buildbot.util.eventual import eventually
 from buildbot import config
 
@@ -318,17 +315,9 @@
         if buildFinished:
             self.slave_status.buildFinished(buildFinished)
 
-<<<<<<< HEAD
-    @metrics.countMethod('AbstractBuildSlave.attached()')
-    @defer.inlineCallbacks
-    def attached(self, bot):
-        # the botmaster should ensure this.
-        assert not self.isConnected()
-=======
     @defer.inlineCallbacks
     def attached(self, conn):
         """This is called when the slave connects."""
->>>>>>> ccb1acdc
 
         metrics.MetricCountEvent.log("AbstractBuildSlave.attached_slaves", 1)
 
@@ -343,75 +332,28 @@
         self.conn = conn
         self._old_builder_list = None # clear builder list before proceed
 
-<<<<<<< HEAD
-        try:
-            yield bot.callRemote("print", "attached")
-        except Exception:
-            pass
-
-        try:
-            info = yield bot.callRemote("getSlaveInfo")
-            log.msg("Got slaveinfo from '%s'" % self.slavename)
-            # TODO: info{} might have other keys
-            state["admin"] = info.get("admin")
-            state["host"] = info.get("host")
-            state["access_uri"] = info.get("access_uri", None)
-            state["slave_environ"] = info.get("environ", {})
-            state["slave_basedir"] = info.get("basedir", None)
-            state["slave_system"] = info.get("system", None)
-        except pb.NoSuchMethod:
-            # maybe an old slave, doesn't implement remote_getSlaveInfo
-            log.msg("BuildSlave info is unavailable - old slave")
-
-        self.startKeepaliveTimer()
-
-        try:
-            version = yield bot.callRemote("getVersion")
-            state["version"] = version
-        except pb.NoSuchMethod:
-            # probably an old slave
-            state["version"] = '(unknown)'
-
-        try:
-            commands = yield bot.callRemote("getCommands")
-            state["slave_commands"] = commands
-        except pb.NoSuchMethod:
-            log.msg("BuildSlave.getCommands is unavailable - ignoring")
+        self.slave_status.setConnected(True)
+
+        self._applySlaveInfo(conn.info)
+        self.slave_commands = conn.info.get("slave_commands", {})
+        self.slave_environ = conn.info.get("environ", {})
+        self.slave_basedir = conn.info.get("basedir", None)
+        self.slave_system = conn.info.get("system", None)
+
+        self.conn.notifyOnDisconnect(self.detached)
 
         slaveinfo = {
-            'admin': state['admin'],
-            'host': state['host'],
-            'access_uri': state['access_uri'],
-            'version': state['version']
+            'admin': conn.info.get('admin'),
+            'host': conn.info.get('host'),
+            'access_uri': conn.info.get('access_uri'),
+            'version': conn.info.get('version')
         }
-        # TODO: use update method
         yield self.master.data.updates.buildslaveConnected(
             buildslaveid=self.buildslaveid,
             masterid=self.master.masterid,
             slaveinfo=slaveinfo
         )
 
-        self.slave_status.setConnected(True)
-
-        self._applySlaveInfo(state)
-
-        self.slave_commands = state.get("slave_commands")
-        self.slave_environ = state.get("slave_environ")
-        self.slave_basedir = state.get("slave_basedir")
-        self.slave_system = state.get("slave_system")
-        self.slave = bot
-=======
-        self.slave_status.setConnected(True)
-
-        self._applySlaveInfo(conn.info)
-        self.slave_commands = conn.info.get("slave_commands", {})
-        self.slave_environ = conn.info.get("environ", {})
-        self.slave_basedir = conn.info.get("basedir", None)
-        self.slave_system = conn.info.get("system", None)
-
-        self.conn.notifyOnDisconnect(self.detached)
-
->>>>>>> ccb1acdc
         if self.slave_system == "nt":
             self.path_module = namedModule("ntpath")
         else:
@@ -422,21 +364,8 @@
         self.messageReceivedFromSlave()
         self.stopMissingTimer()
         self.botmaster.master.status.slaveConnected(self.slavename)
-<<<<<<< HEAD
-
-        yield self.updateSlave()
-
-        self.botmaster.maybeStartBuildsForSlave(self.slavename)
-
-        # Finally, the slave gets a reference to this BuildSlave. They
-        # receive this later, after we've started using them.
-        defer.returnValue(self)
-=======
-
-        yield self._saveSlaveInfoDict()
         yield self.updateSlave()
         yield self.botmaster.maybeStartBuildsForSlave(self.slavename)
->>>>>>> ccb1acdc
 
     def messageReceivedFromSlave(self):
         now = time.time()
@@ -453,34 +382,6 @@
         self.botmaster.master.status.slaveDisconnected(self.slavename)
         self.releaseLocks()
 
-<<<<<<< HEAD
-        # unfortunately, detached is a sync function, so we fire-and-forget
-        # this disconnection
-        d = self.master.data.updates.buildslaveDisconnected(
-                buildslaveid=self.buildslaveid,
-                masterid=self.master.masterid)
-        d.addErrback(log.err, 'while marking slave as disconnected')
-
-        # notify watchers, but do so in the next reactor iteration so that
-        # any further detached() action by subclasses happens first
-        def notif():
-            subs = self.detached_subs
-            self.detached_subs = None
-            subs.deliver()
-        eventually(notif)
-
-    def subscribeToDetach(self, callback):
-        """
-        Request that C{callable} be invoked with no arguments when the
-        L{detached} method is invoked.
-
-        @returns: L{Subscription}
-        """
-        assert self.detached_subs, "detached_subs is only set if attached"
-        return self.detached_subs.subscribe(callback)
-
-=======
->>>>>>> ccb1acdc
     def disconnect(self):
         """Forcibly disconnect the slave.
 
