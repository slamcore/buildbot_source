# This file is part of Buildbot.  Buildbot is free software: you can
# redistribute it and/or modify it under the terms of the GNU General Public
# License as published by the Free Software Foundation, version 2.
#
# This program is distributed in the hope that it will be useful, but WITHOUT
# ANY WARRANTY; without even the implied warranty of MERCHANTABILITY or FITNESS
# FOR A PARTICULAR PURPOSE.  See the GNU General Public License for more
# details.
#
# You should have received a copy of the GNU General Public License along with
# this program; if not, write to the Free Software Foundation, Inc., 51
# Franklin Street, Fifth Floor, Boston, MA 02110-1301 USA.
#
# Copyright Buildbot Team Members

import mock
import random
from twisted.trial import unittest
from twisted.python import failure
from twisted.internet import defer, task
from buildbot import config
from buildbot.test.fake import fakedb, fakemaster
from buildbot.status import master
from buildbot.process import builder, factory
from buildbot.db import buildrequests
from buildbot.util import epoch2datetime

class BuilderMixin(object):
    def makeBuilder(self, name="bldr", patch_random=False, **config_kwargs):
        """Set up C{self.bldr}"""
        self.factory = factory.BuildFactory()
        self.master = fakemaster.make_master(testcase=self,
                wantMq=True, wantDb=True)
        self.mq = self.master.mq
        self.db = self.master.db
        # only include the necessary required config, plus user-requested
        config_args = dict(name=name, slavename="slv", builddir="bdir",
                     slavebuilddir="sbdir", factory=self.factory)
        config_args.update(config_kwargs)
<<<<<<< HEAD
        builder_config = config.BuilderConfig(**config_args)
        self.bldr = builder.Builder(builder_config.name, _addServices=False)
=======
        self.builder_config = config.BuilderConfig(**config_args)
        self.bldr = builder.Builder(self.builder_config.name, _addServices=False)
        self.master.db = self.db = fakedb.FakeDBConnector(self)
>>>>>>> 536a9989
        self.bldr.master = self.master
        self.bldr.botmaster = self.master.botmaster

        # patch into the _startBuildsFor method
        self.builds_started = []
        def _startBuildFor(slavebuilder, buildrequests):
            self.builds_started.append((slavebuilder, buildrequests))
            return defer.succeed(True)
        self.bldr._startBuildFor = _startBuildFor

        if patch_random:
            # patch 'random.choice' to always take the slave that sorts
            # last, based on its name
            self.patch(random, "choice",
                    lambda lst : sorted(lst, key=lambda m : m.name)[-1])

        self.bldr.startService()

        mastercfg = config.MasterConfig()
        mastercfg.builders = [ self.builder_config ]
        return self.bldr.reconfigService(mastercfg)

class TestBuilderBuildCreation(BuilderMixin, unittest.TestCase):

    def setUp(self):
        # a collection of rows that would otherwise clutter up every test
        self.base_rows = [
            fakedb.SourceStampSet(id=21),
            fakedb.SourceStamp(id=21, sourcestampsetid=21),
            fakedb.Buildset(id=11, reason='because', sourcestampsetid=21),
        ]

    def makeBuilder(self, patch_random=False, **config_kwargs):
        d = BuilderMixin.makeBuilder(self, patch_random=patch_random, **config_kwargs)
        @d.addCallback
        def patch_startBuildsFor(_):
            # patch into the _startBuildsFor method
            self.builds_started = []
            def _startBuildFor(slavebuilder, buildrequests):
                self.builds_started.append((slavebuilder, buildrequests))
                return defer.succeed(True)
            self.bldr._startBuildFor = _startBuildFor
        return d

    def assertBuildsStarted(self, exp):
        # munge builds_started into a list of (slave, [brids])
        builds_started = [
                (sl.name, [ br.id for br in buildreqs ])
                for (sl, buildreqs) in self.builds_started ]
        self.assertEqual(sorted(builds_started), sorted(exp))

    def setSlaveBuilders(self, slavebuilders):
        """C{slaves} maps name : available"""
        self.bldr.slaves = []
        for name, avail in slavebuilders.iteritems():
            sb = mock.Mock(spec=['isAvailable'], name=name)
            sb.name = name
            sb.isAvailable.return_value = avail
            self.bldr.slaves.append(sb)

    # services

    @defer.inlineCallbacks
    def test_stopService_flushes(self):
        yield self.makeBuilder()

        # just check that stopService calls this and waits
        # for the deferred to fire
        events = []

        long_d = defer.Deferred()
        long_d.addCallback(lambda _ : events.append('long_d'))
        self.bldr.maybeStartBuild = lambda : long_d

        stop_d = self.bldr.stopService()
        stop_d.addCallback(lambda _ : events.append('stop_d'))

        # nothing should have happened yet
        self.assertEqual(events, [])

        # finish the maybeStartBuild invocation..
        long_d.callback(None)

        yield stop_d

        # and then check that things happened in the right order
        self.assertEqual(events, [ 'long_d', 'stop_d' ])

    # maybeStartBuild

    def do_test_maybeStartBuild(self, rows=[], exp_claims=[], exp_builds=[],
                exp_fail=None, exp_mq=None, now=None):
        d = self.db.insertTestData(rows)
        if now:
            clock = task.Clock()
            clock.advance(now)
            d.addCallback(lambda _ :
                    self.bldr.maybeStartBuild(_reactor=clock))
        else:
            d.addCallback(lambda _ :
                    self.bldr.maybeStartBuild())
        def check(_):
            self.failIf(exp_fail)
            self.db.buildrequests.assertMyClaims(exp_claims)
            self.assertBuildsStarted(exp_builds)
            if exp_mq is not None:
                self.mq.assertProductions(exp_mq)
        d.addCallback(check)
        def eb(f):
            f.trap(exp_fail)
        d.addErrback(eb)
        return d

    @defer.inlineCallbacks
    def test_maybeStartBuild_no_buildreqests(self):
        yield self.makeBuilder()
        self.setSlaveBuilders({'test-slave11':1})
        yield self.do_test_maybeStartBuild(exp_claims=[], exp_builds=[])

    @defer.inlineCallbacks
    def test_maybeStartBuild_no_slavebuilders(self):
        yield self.makeBuilder()
        rows = [
            fakedb.BuildRequest(id=11, buildsetid=10, buildername="bldr"),
        ]
        yield self.do_test_maybeStartBuild(rows=rows,
                exp_claims=[], exp_builds=[])

    @defer.inlineCallbacks
    def test_maybeStartBuild_limited_by_slaves(self):
        yield self.makeBuilder(mergeRequests=False)

        self.setSlaveBuilders({'test-slave1':1})
        rows = self.base_rows + [
            fakedb.BuildRequest(id=10, buildsetid=11, buildername="bldr",
                submitted_at=130000),
            fakedb.BuildRequest(id=11, buildsetid=11, buildername="bldr",
                submitted_at=135000),
        ]
        yield self.do_test_maybeStartBuild(rows=rows,
                exp_claims=[10], exp_builds=[('test-slave1', [10])])

    @defer.inlineCallbacks
    def test_maybeStartBuild_limited_by_available_slaves(self):
        yield self.makeBuilder(mergeRequests=False)

        self.setSlaveBuilders({'test-slave1':0, 'test-slave2':1})
        rows = self.base_rows + [
            fakedb.BuildRequest(id=10, buildsetid=11, buildername="bldr",
                submitted_at=130000),
            fakedb.BuildRequest(id=11, buildsetid=11, buildername="bldr",
                submitted_at=135000),
        ]
        yield self.do_test_maybeStartBuild(rows=rows,
                exp_claims=[10], exp_builds=[('test-slave2', [10])])

    @defer.inlineCallbacks
    def test_maybeStartBuild_unlimited(self):
        yield self.makeBuilder(mergeRequests=False, patch_random=True)

        self.setSlaveBuilders({'test-slave1':1, 'test-slave2':1})
        rows = self.base_rows + [
            fakedb.BuildRequest(id=10, buildsetid=11, buildername="bldr",
                submitted_at=130000),
            fakedb.BuildRequest(id=11, buildsetid=11, buildername="bldr",
                submitted_at=135000),
        ]
        yield self.do_test_maybeStartBuild(rows=rows,
                exp_claims=[10, 11],
                exp_builds=[('test-slave2', [10]), ('test-slave1', [11])])

    @defer.inlineCallbacks
    def test_maybeStartBuild_limited_by_requests(self):
        yield self.makeBuilder(mergeRequests=False, patch_random=True)

        self.setSlaveBuilders({'test-slave1':1, 'test-slave2':1})
        rows = self.base_rows + [
            fakedb.BuildRequest(id=11, buildsetid=11, buildername="bldr"),
        ]
        claim_11_msg = ( ('buildrequest', '11', 'bldr', '11', 'claimed'), {
            'bsid': 11,
            'builderid': -1,
            'brid': 11,
            'buildername': 'bldr',
            'claimed_at': 1234,
            'masterid': fakedb.FakeBuildRequestsComponent.MASTER_ID,
        })
        yield self.do_test_maybeStartBuild(rows=rows,
                exp_claims=[11], exp_builds=[('test-slave2', [11])],
                exp_mq=[claim_11_msg],
                now=1234)

    @defer.inlineCallbacks
    def test_maybeStartBuild_start_fails(self):
        yield self.makeBuilder(mergeRequests=False)

        self.setSlaveBuilders({'test-slave1':1})
        rows = self.base_rows + [
            fakedb.BuildRequest(id=10, buildsetid=11, buildername="bldr",
                submitted_at=130000),
        ]

        self.bldr._startBuildFor = lambda sb, brs : defer.succeed(False)
        self.db.buildrequests.unclaimBuildRequests = db_unclaimBRs = mock.Mock(
                                            return_value=defer.succeed(None))
        self.bldr._msg_buildrequests_unclaimed = mock.Mock()
        self.bldr.botmaster.maybeStartBuildsForBuilder = mock.Mock()


        yield self.do_test_maybeStartBuild(rows=rows,
                exp_claims=[10], exp_builds=[])

        # check that brid 10 was unclaimed after it was claimed, a message
        # was sent, and the botmaster was informed
        db_unclaimBRs.assert_called_with([10])
        self.bldr._msg_buildrequests_unclaimed.assert_called()
        self.bldr.botmaster.maybeStartBuildsForBuilder.\
                assert_called_with('bldr')

    @defer.inlineCallbacks
    def test_maybeStartBuild_chooseSlave_None(self):
        yield self.makeBuilder()

        self.bldr._chooseSlave = lambda avail : defer.succeed(None)
        self.setSlaveBuilders({'test-slave1':1, 'test-slave2':1})
        rows = self.base_rows + [
            fakedb.BuildRequest(id=11, buildsetid=11, buildername="bldr"),
        ]
        yield self.do_test_maybeStartBuild(rows=rows,
                exp_claims=[], exp_builds=[])

    @defer.inlineCallbacks
    def test_maybeStartBuild_chooseSlave_bogus(self):
        yield self.makeBuilder()

        self.bldr._chooseSlave = lambda avail : defer.succeed(mock.Mock())
        self.setSlaveBuilders({'test-slave1':1, 'test-slave2':1})
        rows = self.base_rows + [
            fakedb.BuildRequest(id=11, buildsetid=11, buildername="bldr"),
        ]
        yield self.do_test_maybeStartBuild(rows=rows,
                exp_claims=[], exp_builds=[])

    @defer.inlineCallbacks
    def test_maybeStartBuild_chooseSlave_fails(self):
        yield self.makeBuilder()

        self.bldr._chooseSlave = lambda avail : defer.fail(RuntimeError("xx"))
        self.setSlaveBuilders({'test-slave1':1, 'test-slave2':1})
        rows = self.base_rows + [
            fakedb.BuildRequest(id=11, buildsetid=11, buildername="bldr"),
        ]
        yield self.do_test_maybeStartBuild(rows=rows,
                exp_claims=[], exp_builds=[], exp_fail=RuntimeError)

    @defer.inlineCallbacks
    def test_maybeStartBuild_chooseBuild_None(self):
        yield self.makeBuilder()

        self.bldr._chooseBuild = lambda reqs : defer.succeed(None)
        self.setSlaveBuilders({'test-slave1':1, 'test-slave2':1})
        rows = self.base_rows + [
            fakedb.BuildRequest(id=11, buildsetid=11, buildername="bldr"),
        ]
        yield self.do_test_maybeStartBuild(rows=rows,
                exp_claims=[], exp_builds=[])

    @defer.inlineCallbacks
    def test_maybeStartBuild_chooseBuild_bogus(self):
        yield self.makeBuilder()

        self.bldr._chooseBuild = lambda reqs : defer.succeed(mock.Mock())
        self.setSlaveBuilders({'test-slave1':1, 'test-slave2':1})
        rows = self.base_rows + [
            fakedb.BuildRequest(id=11, buildsetid=11, buildername="bldr"),
        ]
        yield self.do_test_maybeStartBuild(rows=rows,
                exp_claims=[], exp_builds=[])

    @defer.inlineCallbacks
    def test_maybeStartBuild_chooseBuild_fails(self):
        yield self.makeBuilder(patch_random=True)

        self.bldr._chooseBuild = lambda reqs : defer.fail(RuntimeError("xx"))
        self.setSlaveBuilders({'test-slave1':1, 'test-slave2':1})
        rows = self.base_rows + [
            fakedb.BuildRequest(id=11, buildsetid=11, buildername="bldr"),
        ]
        yield self.do_test_maybeStartBuild(rows=rows,
                exp_claims=[], exp_builds=[], exp_fail=RuntimeError)

    @defer.inlineCallbacks
    def test_maybeStartBuild_mergeRequests_fails(self):
        yield self.makeBuilder(patch_random=True)

        def _mergeRequests(breq, unclaimed_requests, mergeRequests_fn):
            return defer.fail(RuntimeError("xx"))
        self.bldr._mergeRequests = _mergeRequests
        self.setSlaveBuilders({'test-slave1':1, 'test-slave2':1})
        rows = self.base_rows + [
            fakedb.BuildRequest(id=11, buildsetid=11, buildername="bldr"),
        ]
        yield self.do_test_maybeStartBuild(rows=rows,
                exp_claims=[], exp_builds=[], exp_fail=RuntimeError)

    @defer.inlineCallbacks
    def test_maybeStartBuild_claim_race(self):
        yield self.makeBuilder(patch_random=True)

        # fake a race condition on the buildrequests table
        old_claimBuildRequests = self.db.buildrequests.claimBuildRequests
        def claimBuildRequests(brids, claimed_at=None):
            # first, ensure this only happens the first time
            self.db.buildrequests.claimBuildRequests = old_claimBuildRequests
            # claim brid 10 for some other master
            assert 10 in brids
            self.db.buildrequests.fakeClaimBuildRequest(10, 136000,
                    masterid=9999) # some other masterid
            # ..and fail
            return defer.fail(buildrequests.AlreadyClaimedError())
        self.db.buildrequests.claimBuildRequests = claimBuildRequests

        self.setSlaveBuilders({'test-slave1':1, 'test-slave2':1})
        rows = self.base_rows + [
            fakedb.BuildRequest(id=10, buildsetid=11, buildername="bldr",
                submitted_at=130000), # will turn out to be claimed!
            fakedb.BuildRequest(id=11, buildsetid=11, buildername="bldr",
                submitted_at=135000),
        ]
        yield self.do_test_maybeStartBuild(rows=rows,
                exp_claims=[11], exp_builds=[('test-slave2', [11])])

    @defer.inlineCallbacks
    def test_maybeStartBuild_builder_stopped(self):
        yield self.makeBuilder()

        # this will cause an exception if maybeStartBuild tries to start
        self.bldr.slaves = None

        # so we just hope this does not fail
        yield self.bldr.stopService()
        yield self.bldr.maybeStartBuild()

    @defer.inlineCallbacks
    def test_maybeStartBuild_merge_ordering(self):
        yield self.makeBuilder(patch_random=True)

        self.setSlaveBuilders({'bldr':1})

        # based on the build in bug #2249
        rows = [
            fakedb.SourceStampSet(id=1976),
            fakedb.SourceStamp(id=1976, sourcestampsetid=1976),
            fakedb.Buildset(id=1980, reason='scheduler', sourcestampsetid=1976,
                submitted_at=1332024020.67792),
            fakedb.BuildRequest(id=42880, buildsetid=1980,
                submitted_at=1332024020.67792, buildername="bldr"),

            fakedb.SourceStampSet(id=1977),
            fakedb.SourceStamp(id=1977, sourcestampsetid=1977),
            fakedb.Buildset(id=1981, reason='scheduler', sourcestampsetid=1977,
                submitted_at=1332025495.19141),
            fakedb.BuildRequest(id=42922, buildsetid=1981,
                buildername="bldr", submitted_at=1332025495.19141),
        ]
        yield self.do_test_maybeStartBuild(rows=rows,
                exp_claims=[42880, 42922],
                exp_builds=[('bldr', [42880, 42922])])

    # _chooseSlave

    def do_test_chooseSlave(self, nextSlave, exp_choice=None, exp_fail=None):
        slavebuilders = [ mock.Mock(name='sb%d' % i) for i in range(4) ]

        d = self.makeBuilder(nextSlave=nextSlave)
        d.addCallback(lambda _ : self.bldr._chooseSlave(slavebuilders))
        def check(sb):
            self.assertIdentical(sb, slavebuilders[exp_choice])
        def failed(f):
            f.trap(exp_fail)
        d.addCallbacks(check, failed)
        return d

    def test_chooseSlave_default(self):
        self.patch(random, "choice", lambda lst : lst[2])
        return self.do_test_chooseSlave(None, exp_choice=2)

    def test_chooseSlave_nextSlave_simple(self):
        def nextSlave(bldr, lst):
            self.assertIdentical(bldr, self.bldr)
            return lst[1]
        return self.do_test_chooseSlave(nextSlave, exp_choice=1)

    def test_chooseSlave_nextSlave_deferred(self):
        def nextSlave(bldr, lst):
            self.assertIdentical(bldr, self.bldr)
            return defer.succeed(lst[1])
        return self.do_test_chooseSlave(nextSlave, exp_choice=1)

    def test_chooseSlave_nextSlave_exception(self):
        def nextSlave(bldr, lst):
            raise RuntimeError
        return self.do_test_chooseSlave(nextSlave, exp_fail=RuntimeError)

    def test_chooseSlave_nextSlave_failure(self):
        def nextSlave(bldr, lst):
            return defer.fail(failure.Failure(RuntimeError()))
        return self.do_test_chooseSlave(nextSlave, exp_fail=RuntimeError)

    # _chooseBuild

    def do_test_chooseBuild(self, nextBuild, exp_choice=None, exp_fail=None):

        def mkrq(n):
            brdict = dict(brobj=mock.Mock(name='br%d' % n))
            brdict['brobj'].brdict = brdict
            return brdict
        requests = [ mkrq(i) for i in range(4) ]

        d = self.makeBuilder(nextBuild=nextBuild)
        d.addCallback(lambda _ : self.bldr._chooseBuild(requests))
        def check(sb):
            self.assertIdentical(sb, requests[exp_choice])
        def failed(f):
            f.trap(exp_fail)
        d.addCallbacks(check, failed)
        return d

    def test_chooseBuild_default(self):
        "default chooses the first in the list, which should be the earliest"
        return self.do_test_chooseBuild(None, exp_choice=0)

    def test_chooseBuild_nextBuild_simple(self):
        def nextBuild(bldr, lst):
            self.assertIdentical(bldr, self.bldr)
            return lst[3]
        return self.do_test_chooseBuild(nextBuild, exp_choice=3)

    def test_chooseBuild_nextBuild_deferred(self):
        def nextBuild(bldr, lst):
            self.assertIdentical(bldr, self.bldr)
            return defer.succeed(lst[2])
        return self.do_test_chooseBuild(nextBuild, exp_choice=2)

    def test_chooseBuild_nextBuild_exception(self):
        def nextBuild(bldr, lst):
            raise RuntimeError
        return self.do_test_chooseBuild(nextBuild, exp_fail=RuntimeError)

    def test_chooseBuild_nextBuild_failure(self):
        def nextBuild(bldr, lst):
            return defer.fail(failure.Failure(RuntimeError()))
        return self.do_test_chooseBuild(nextBuild, exp_fail=RuntimeError)

    # _brdictToBuildRequest

    @defer.inlineCallbacks
    def test_brdictToBuildRequest(self):
        yield self.makeBuilder()

        # set up all of the data required for a BuildRequest object
        yield self.db.insertTestData([
                fakedb.SourceStampSet(id=234),
                fakedb.SourceStamp(id=234,sourcestampsetid=234),
                fakedb.Buildset(id=30, sourcestampsetid=234, reason='foo',
                    submitted_at=1300305712, results=-1),
                fakedb.BuildRequest(id=19, buildsetid=30, buildername='bldr',
                    priority=13, submitted_at=1300305712, results=-1),
            ])

        brdict = yield self.db.buildrequests.getBuildRequest(19)
        br = yield self.bldr._brdictToBuildRequest(brdict)

        # just check that the BuildRequest looks reasonable -
        # test_process_buildrequest checks the whole thing
        self.assertEqual(br.reason, 'foo')

        # and check that the cross-pointers are correct
        self.assertIdentical(br.brdict, brdict)
        self.assertIdentical(brdict['brobj'], br)

        self.bldr._breakBrdictRefloops([brdict])

    # _getMergeRequestsFn

    @defer.inlineCallbacks
    def do_test_getMergeRequestsFn(self, builder_param=None,
                    global_param=None, expected=0):
        cble = lambda : None
        builder_param = builder_param == 'callable' and cble or builder_param
        global_param = global_param == 'callable' and cble or global_param

        # omit the constructor parameter if None was given
        if builder_param is None:
            yield self.makeBuilder()
        else:
            yield self.makeBuilder(mergeRequests=builder_param)

        self.master.config.mergeRequests = global_param

        fn = self.bldr._getMergeRequestsFn()

        if fn == builder.Builder._defaultMergeRequestFn:
            fn = "default"
        elif fn is cble:
            fn = 'callable'
        self.assertEqual(fn, expected)

    def test_getMergeRequestsFn_defaults(self):
        self.do_test_getMergeRequestsFn(None, None, "default")

    def test_getMergeRequestsFn_global_True(self):
        self.do_test_getMergeRequestsFn(None, True, "default")

    def test_getMergeRequestsFn_global_False(self):
        self.do_test_getMergeRequestsFn(None, False, None)

    def test_getMergeRequestsFn_global_function(self):
        self.do_test_getMergeRequestsFn(None, 'callable', 'callable')

    def test_getMergeRequestsFn_builder_True(self):
        self.do_test_getMergeRequestsFn(True, False, "default")

    def test_getMergeRequestsFn_builder_False(self):
        self.do_test_getMergeRequestsFn(False, True, None)

    def test_getMergeRequestsFn_builder_function(self):
        self.do_test_getMergeRequestsFn('callable', None, 'callable')

    # _mergeRequests

    @defer.inlineCallbacks
    def test_mergeRequests(self):
        yield self.makeBuilder()

        # set up all of the data required for a BuildRequest object
        yield self.db.insertTestData([
                fakedb.SourceStampSet(id=234),
                fakedb.SourceStamp(id=234, sourcestampsetid=234),
                fakedb.Buildset(id=30, sourcestampsetid=234, reason='foo',
                    submitted_at=1300305712, results=-1),
                fakedb.BuildRequest(id=19, buildsetid=30, buildername='bldr',
                    priority=13, submitted_at=1300305712, results=-1),
                fakedb.BuildRequest(id=20, buildsetid=30, buildername='bldr',
                    priority=13, submitted_at=1300305712, results=-1),
                fakedb.BuildRequest(id=21, buildsetid=30, buildername='bldr',
                    priority=13, submitted_at=1300305712, results=-1),
            ])

        brdicts = yield defer.gatherResults([
                self.db.buildrequests.getBuildRequest(id)
                for id in (19, 20, 21)
            ])

        def mergeRequests_fn(builder, breq, other):
            # merge evens with evens, odds with odds
            return breq.id % 2 == other.id % 2

        # check odds
        odds = yield self.bldr._mergeRequests(brdicts[0],
                                brdicts, mergeRequests_fn)
        self.assertEqual(odds, [ brdicts[0], brdicts[2] ])

        # check evens
        evens = yield self.bldr._mergeRequests(brdicts[1],
                                brdicts, mergeRequests_fn)
        self.assertEqual(evens, [ brdicts[1] ])

        # check original relative order of requests within brdicts is maintained
        merged = yield self.bldr._mergeRequests(brdicts[2],
                                                brdicts, mergeRequests_fn)
        self.assertEqual(merged, [brdicts[0], brdicts[2]],
                         'relative order of merged requests was not maintained')

    @defer.inlineCallbacks
    def test_mergeRequest_no_other_request(self):
        """ Test if builder test for codebases in requests """
        yield self.makeBuilder()

        # set up all of the data required for a BuildRequest object
        yield self.db.insertTestData([
                fakedb.SourceStampSet(id=234),
                fakedb.SourceStamp(id=234, sourcestampsetid=234, codebase='A'),
                fakedb.Change(changeid=14, codebase='A'),
                fakedb.SourceStampChange(sourcestampid=234, changeid=14),
                fakedb.Buildset(id=30, sourcestampsetid=234, reason='foo',
                    submitted_at=1300305712, results=-1),
                fakedb.BuildRequest(id=19, buildsetid=30, buildername='bldr',
                    priority=13, submitted_at=1300305712, results=-1),
            ])

        brdicts = yield defer.gatherResults([
                self.db.buildrequests.getBuildRequest(19)
            ])

        def mergeRequests_fn(builder, breq, other):
            # Allow all requests
            return True

        # check if the request remains the same
        res = yield self.bldr._mergeRequests(brdicts[0], brdicts,
                                            mergeRequests_fn)
        self.assertEqual(res, [ brdicts[0] ])

    @defer.inlineCallbacks
    def test_mergeRequests_codebases_equal(self):
        """ Test if builder test for codebases in requests """
        yield self.makeBuilder()

        # set up all of the data required for a BuildRequest object
        yield self.db.insertTestData([
                fakedb.SourceStampSet(id=234),
                fakedb.SourceStamp(id=234, sourcestampsetid=234, codebase='A'),
                fakedb.Buildset(id=30, sourcestampsetid=234, reason='foo',
                    submitted_at=1300305712, results=-1),
                fakedb.SourceStampSet(id=235),
                fakedb.SourceStamp(id=235, sourcestampsetid=235, codebase='A'),
                fakedb.Buildset(id=31, sourcestampsetid=235, reason='foo',
                    submitted_at=1300305712, results=-1),
                fakedb.SourceStampSet(id=236),
                fakedb.SourceStamp(id=236, sourcestampsetid=236, codebase='A'),
                fakedb.Buildset(id=32, sourcestampsetid=236, reason='foo',
                    submitted_at=1300305712, results=-1),
                fakedb.BuildRequest(id=19, buildsetid=30, buildername='bldr',
                    priority=13, submitted_at=1300305712, results=-1),
                fakedb.BuildRequest(id=20, buildsetid=31, buildername='bldr',
                    priority=13, submitted_at=1300305712, results=-1),
                fakedb.BuildRequest(id=21, buildsetid=32, buildername='bldr',
                    priority=13, submitted_at=1300305712, results=-1),
            ])

        brdicts = yield defer.gatherResults([
                self.db.buildrequests.getBuildRequest(id)
                for id in (19, 20, 21)
            ])

        def mergeRequests_fn(builder, breq, other):
            # Allow all requests to test builder functionality
            return True

        # check if all are merged
        res = yield self.bldr._mergeRequests(brdicts[0], brdicts,
                                             mergeRequests_fn)
        self.assertEqual(res, [ brdicts[0], brdicts[1], brdicts[2] ])

    @defer.inlineCallbacks
    def test_mergeRequests_no_merging(self):
        yield self.makeBuilder()

        breq = dict(dummy=1)
        merged = yield self.bldr._mergeRequests(breq, [ breq, breq ], None)

        self.assertEqual(merged, [breq])

    @defer.inlineCallbacks
    def test_mergeRequests_singleton_list(self):
        yield self.makeBuilder()

        breq = dict(dummy=1)
        def is_not_called(*args):
            self.fail("should not be called")
        self.bldr._brdictToBuildRequest = is_not_called

        merged = yield self.bldr._mergeRequests(breq, [ breq ],
                                        lambda x,y : None)

        self.assertEqual(merged, [breq])

    # other methods

    @defer.inlineCallbacks
    def test_reclaimAllBuilds_empty(self):
        yield self.makeBuilder()

        # just to be sure this doesn't crash
        yield self.bldr.reclaimAllBuilds()

    @defer.inlineCallbacks
    def test_reclaimAllBuilds(self):
        yield self.makeBuilder()

        claims = []
        def fakeClaimBRs(*args):
            claims.append(args)
            return defer.succeed(None)
        self.bldr.master.db.buildrequests.claimBuildRequests = fakeClaimBRs
        self.bldr.master.db.buildrequests.reclaimBuildRequests = fakeClaimBRs

        def mkbld(brids):
            bld = mock.Mock(name='Build')
            bld.requests = []
            for brid in brids:
                br = mock.Mock(name='BuildRequest %d' % brid)
                br.id = brid
                bld.requests.append(br)
            return bld

        old = mkbld([15]) # keep a reference to the "old" build
        self.bldr.old_building[old] = None
        self.bldr.building.append(mkbld([10,11,12]))

        yield self.bldr.reclaimAllBuilds()

        self.assertEqual(claims, [ (set([10,11,12,15]),) ])

<<<<<<< HEAD
    @defer.inlineCallbacks
    def test_msg_buildrequests_unclaimed(self):
        br1 = mock.Mock(name='br1')
        br1.bsid = 10
        br1.id = 13
        br1.buildername = 'bldr'

        br2 = mock.Mock(name='br2')
        br2.bsid = 10
        br2.id = 14
        br2.buildername = 'bldr'

        yield self.makeBuilder('bldr')

        self.bldr._msg_buildrequests_unclaimed([br1, br2])

        self.master.mq.assertProductions([
            ( ('buildrequest', '10', 'bldr', '13', 'unclaimed'),
                dict(brid=13, bsid=10, builderid=-1, buildername='bldr')),
            ( ('buildrequest', '10', 'bldr', '14', 'unclaimed'),
                dict(brid=14, bsid=10, builderid=-1, buildername='bldr')),
        ])

class TestGetOldestRequestTime(unittest.TestCase):
=======
class TestGetOldestRequestTime(BuilderMixin, unittest.TestCase):
>>>>>>> 536a9989

    def setUp(self):
        # a collection of rows that would otherwise clutter up every test
        master_id = fakedb.FakeBuildRequestsComponent.MASTER_ID
        self.base_rows = [
            fakedb.SourceStampSet(id=21),
            fakedb.SourceStamp(id=21, sourcestampsetid=21),
            fakedb.Buildset(id=11, reason='because', sourcestampsetid=21),
            fakedb.BuildRequest(id=111, submitted_at=1000,
                        buildername='bldr1', buildsetid=11),
            fakedb.BuildRequest(id=222, submitted_at=2000,
                        buildername='bldr1', buildsetid=11),
            fakedb.BuildRequestClaim(brid=222, masterid=master_id,
                        claimed_at=2001),
            fakedb.BuildRequest(id=333, submitted_at=3000,
                        buildername='bldr1', buildsetid=11),
            fakedb.BuildRequest(id=444, submitted_at=2500,
                        buildername='bldr2', buildsetid=11),
            fakedb.BuildRequestClaim(brid=444, masterid=master_id,
                        claimed_at=2501),
        ]

    def test_gort_unclaimed(self):
        d = self.makeBuilder(name='bldr1')
        d.addCallback(lambda _ : self.db.insertTestData(self.base_rows))
        d.addCallback(lambda _ : self.bldr.getOldestRequestTime())
        def check(rqtime):
            self.assertEqual(rqtime, epoch2datetime(1000))
        d.addCallback(check)
        return d

    def test_gort_all_claimed(self):
        d = self.makeBuilder(name='bldr2')
        d.addCallback(lambda _ : self.db.insertTestData(self.base_rows))
        d.addCallback(lambda _ : self.bldr.getOldestRequestTime())
        def check(rqtime):
            self.assertEqual(rqtime, None)
        d.addCallback(check)
        return d

class TestRebuild(BuilderMixin, unittest.TestCase):

    def makeBuilder(self, name, sourcestamps):
        d = BuilderMixin.makeBuilder(self, name=name)
        @d.addCallback
        def setupBstatus(_):
            self.bstatus = mock.Mock()
            bstatus_properties = mock.Mock()
            bstatus_properties.properties = {}
            self.bstatus.getProperties.return_value = bstatus_properties
            self.bstatus.getSourceStamps.return_value = sourcestamps
            self.master.addBuildset = addBuildset = mock.Mock()
            addBuildset.return_value = (1, [100])
        return d

    @defer.inlineCallbacks
    def do_test_rebuild(self,
                        sourcestampsetid,
                        nr_of_sourcestamps):

        # Store combinations of sourcestampId and sourcestampSetId
        self.sslist = {}
        self.ssseq = 1
        def addSourceStampToDatabase(master, sourcestampsetid):
            self.sslist[self.ssseq] = sourcestampsetid
            self.ssseq += 1
            return defer.succeed(sourcestampsetid)
        def getSourceStampSetId(master):
            return addSourceStampToDatabase(master, sourcestampsetid = sourcestampsetid)

        sslist = []
        for x in range(nr_of_sourcestamps):
            ssx = mock.Mock()
            ssx.addSourceStampToDatabase = addSourceStampToDatabase
            ssx.getSourceStampSetId = getSourceStampSetId
            sslist.append(ssx)

        yield self.makeBuilder(name='bldr1', sourcestamps = sslist)
        control = mock.Mock(spec=['master'])
        control.master = self.master
        self.bldrctrl = builder.BuilderControl(self.bldr, control)

        yield self.bldrctrl.rebuildBuild(self.bstatus, reason = 'unit test', extraProperties = {})

    @defer.inlineCallbacks
    def test_rebuild_with_no_sourcestamps(self):
        yield self.do_test_rebuild(101, 0)
        self.assertEqual(self.sslist, {})

    @defer.inlineCallbacks
    def test_rebuild_with_single_sourcestamp(self):
        yield self.do_test_rebuild(101, 1)
        self.assertEqual(self.sslist, {1:101})
        self.master.addBuildset.assert_called_with(builderNames=['bldr1'],
                                                          sourcestampsetid=101,
                                                          reason = 'unit test',
                                                          properties = {})


    @defer.inlineCallbacks
    def test_rebuild_with_multiple_sourcestamp(self):
        yield self.do_test_rebuild(101, 3)
        self.assertEqual(self.sslist, {1:101, 2:101, 3:101})
        self.master.addBuildset.assert_called_with(builderNames=['bldr1'],
                                                          sourcestampsetid=101,
                                                          reason = 'unit test',
                                                          properties = {})


class TestReconfig(BuilderMixin, unittest.TestCase):
    """Tests that a reconfig properly updates all attributes"""

    @defer.inlineCallbacks
    def test_reconfig(self):
        yield self.makeBuilder(description="Old", category="OldCat")
        self.builder_config.description = "New"
        self.builder_config.category = "NewCat"

        mastercfg = config.MasterConfig()
        mastercfg.builders = [ self.builder_config ]
        yield self.bldr.reconfigService(mastercfg)
        self.assertEqual(
                dict(description=self.bldr.builder_status.getDescription(),
                    category=self.bldr.builder_status.getCategory()),
                dict(description="New",
                    category="NewCat"))<|MERGE_RESOLUTION|>--- conflicted
+++ resolved
@@ -20,7 +20,6 @@
 from twisted.internet import defer, task
 from buildbot import config
 from buildbot.test.fake import fakedb, fakemaster
-from buildbot.status import master
 from buildbot.process import builder, factory
 from buildbot.db import buildrequests
 from buildbot.util import epoch2datetime
@@ -37,14 +36,8 @@
         config_args = dict(name=name, slavename="slv", builddir="bdir",
                      slavebuilddir="sbdir", factory=self.factory)
         config_args.update(config_kwargs)
-<<<<<<< HEAD
-        builder_config = config.BuilderConfig(**config_args)
-        self.bldr = builder.Builder(builder_config.name, _addServices=False)
-=======
         self.builder_config = config.BuilderConfig(**config_args)
         self.bldr = builder.Builder(self.builder_config.name, _addServices=False)
-        self.master.db = self.db = fakedb.FakeDBConnector(self)
->>>>>>> 536a9989
         self.bldr.master = self.master
         self.bldr.botmaster = self.master.botmaster
 
@@ -750,7 +743,6 @@
 
         self.assertEqual(claims, [ (set([10,11,12,15]),) ])
 
-<<<<<<< HEAD
     @defer.inlineCallbacks
     def test_msg_buildrequests_unclaimed(self):
         br1 = mock.Mock(name='br1')
@@ -774,10 +766,7 @@
                 dict(brid=14, bsid=10, builderid=-1, buildername='bldr')),
         ])
 
-class TestGetOldestRequestTime(unittest.TestCase):
-=======
 class TestGetOldestRequestTime(BuilderMixin, unittest.TestCase):
->>>>>>> 536a9989
 
     def setUp(self):
         # a collection of rows that would otherwise clutter up every test
