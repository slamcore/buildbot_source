# This file is part of Buildbot.  Buildbot is free software: you can
# redistribute it and/or modify it under the terms of the GNU General Public
# License as published by the Free Software Foundation, version 2.
#
# This program is distributed in the hope that it will be useful, but WITHOUT
# ANY WARRANTY; without even the implied warranty of MERCHANTABILITY or FITNESS
# FOR A PARTICULAR PURPOSE.  See the GNU General Public License for more
# details.
#
# You should have received a copy of the GNU General Public License along with
# this program; if not, write to the Free Software Foundation, Inc., 51
# Franklin Street, Fifth Floor, Boston, MA 02110-1301 USA.
#
# Copyright Buildbot Team Members

import datetime
from twisted.trial import unittest
from twisted.internet import task
from buildbot.db import buildrequests
from buildbot.test.util import interfaces, connector_component, db
from buildbot.test.fake import fakedb, fakemaster
from buildbot.util import UTC, epoch2datetime


class Tests(interfaces.InterfaceTests):
    # test that the datetime translations are done correctly by specifying
    # the epoch timestamp and datetime objects explicitly.  These should
    # pass regardless of the local timezone used while running tests!
    CLAIMED_AT = datetime.datetime(1978, 6, 15, 12, 31, 15, tzinfo=UTC)
    CLAIMED_AT_EPOCH = 266761875
    SUBMITTED_AT = datetime.datetime(1979, 6, 15, 12, 31, 15, tzinfo=UTC)
    SUBMITTED_AT_EPOCH = 298297875
    COMPLETE_AT = datetime.datetime(1980, 6, 15, 12, 31, 15, tzinfo=UTC)
    COMPLETE_AT_EPOCH = 329920275
    BSID = 567
<<<<<<< HEAD
    MASTER_ID = "set in setUp"
    OTHER_MASTER_ID = "set in setUp"
=======
    BSID2 = 5670
    MASTER_ID = "set in setUpTests"
    OTHER_MASTER_ID = "set in setUpTests"
    MASTER_NAME = "testmaster"
    MASTER_INCARN = "pid123-boot456789"
>>>>>>> 0ebd2051

    def setUpTests(self):
        # set up a sourcestamp and buildset for use below
        self.MASTER_ID = fakedb.FakeBuildRequestsComponent.MASTER_ID
        self.OTHER_MASTER_ID = self.MASTER_ID + 1111
<<<<<<< HEAD
        self.db.master.masterid = self.MASTER_ID

        return self.insertTestData([
            fakedb.SourceStamp(id=234),
            fakedb.Master(id=self.MASTER_ID, name="fake master"),
            fakedb.Master(id=self.OTHER_MASTER_ID, name="other"),
            fakedb.Buildset(id=self.BSID),
            fakedb.BuildsetSourceStamp(buildsetid=self.BSID,
                sourcestampid=234),
=======

        return self.insertTestData([
            fakedb.SourceStampSet(id=234),
            fakedb.SourceStamp(id=234, sourcestampsetid=234),
            fakedb.Object(id=self.MASTER_ID, name="fake master",
                                        class_name="BuildMaster"),
            fakedb.Object(id=self.OTHER_MASTER_ID, name="other master",
                                        class_name="BuildMaster"),
            fakedb.Buildset(id=self.BSID, sourcestampsetid=234),
>>>>>>> 0ebd2051
        ])

    # tests

    def test_getBuildRequest(self):
        d = self.insertTestData([
            fakedb.BuildRequest(id=44, buildsetid=self.BSID, buildername="bbb",
                complete=1, results=75, priority=7,
                submitted_at=self.SUBMITTED_AT_EPOCH,
                complete_at=self.COMPLETE_AT_EPOCH),
            fakedb.BuildRequestClaim(
                brid=44, masterid=self.MASTER_ID,
                claimed_at=self.CLAIMED_AT_EPOCH),
        ])
        d.addCallback(lambda _ :
                self.db.buildrequests.getBuildRequest(44))
        def check(brdict):
            self.assertEqual(brdict,
                    dict(brid=44, buildsetid=self.BSID, buildername="bbb",
                        priority=7, claimed=True, mine=True, complete=True,
                        results=75, claimed_at=self.CLAIMED_AT,
                        submitted_at=self.SUBMITTED_AT,
                        complete_at=self.COMPLETE_AT, waited_for=False))
        d.addCallback(check)
        return d

    def test_getBuildRequest_missing(self):
        d = self.db.buildrequests.getBuildRequest(44)
        def check(brdict):
            self.assertEqual(brdict, None)
        d.addCallback(check)
        return d

    def do_test_getBuildRequests_claim_args(self, **kwargs):
        expected = kwargs.pop('expected')
        d = self.insertTestData([
            # 50: claimed by this master
            fakedb.BuildRequest(id=50, buildsetid=self.BSID),
            fakedb.BuildRequestClaim(brid=50, masterid=self.MASTER_ID,
                    claimed_at=self.CLAIMED_AT_EPOCH),

            # 51: claimed by another master
            fakedb.BuildRequest(id=51, buildsetid=self.BSID),
            fakedb.BuildRequestClaim(brid=51, masterid=self.OTHER_MASTER_ID,
                    claimed_at=self.CLAIMED_AT_EPOCH),

            # 52: unclaimed
            fakedb.BuildRequest(id=52, buildsetid=self.BSID),

            # 53: unclaimed but complete (should not appear for claimed=False)
            fakedb.BuildRequest(id=53, buildsetid=self.BSID, complete=1),
        ])
        d.addCallback(lambda _ :
                self.db.buildrequests.getBuildRequests(**kwargs))
        def check(brlist):
            self.assertEqual(sorted([ br['brid'] for br in brlist ]),
                             sorted(expected))
        d.addCallback(check)
        return d

    def test_getBuildRequests_no_claimed_arg(self):
        return self.do_test_getBuildRequests_claim_args(
                expected=[50, 51, 52, 53])

    def test_getBuildRequests_claimed_mine(self):
        return self.do_test_getBuildRequests_claim_args(
                claimed="mine",
                expected=[50])

    def test_getBuildRequests_claimed_true(self):
        return self.do_test_getBuildRequests_claim_args(
                claimed=True,
                expected=[50, 51])

    def test_getBuildRequests_unclaimed(self):
        return self.do_test_getBuildRequests_claim_args(
                claimed=False,
                expected=[52])

    def do_test_getBuildRequests_buildername_arg(self, **kwargs):
        expected = kwargs.pop('expected')
        d = self.insertTestData([
            # 8: 'bb'
            fakedb.BuildRequest(id=8, buildsetid=self.BSID, buildername='bb'),
            # 9: 'cc'
            fakedb.BuildRequest(id=9, buildsetid=self.BSID, buildername='cc'),
            # 10: 'cc'
            fakedb.BuildRequest(id=10, buildsetid=self.BSID, buildername='cc'),
        ])
        d.addCallback(lambda _ :
                self.db.buildrequests.getBuildRequests(**kwargs))
        def check(brlist):
            self.assertEqual(sorted([ br['brid'] for br in brlist ]),
                             sorted(expected))
        d.addCallback(check)
        return d

    def test_getBuildRequests_buildername_single(self):
        return self.do_test_getBuildRequests_buildername_arg(
                buildername='bb',
                expected=[8])

    def test_getBuildRequests_buildername_multiple(self):
        return self.do_test_getBuildRequests_buildername_arg(
                buildername='cc',
                expected=[9,10])

    def test_getBuildRequests_buildername_none(self):
        return self.do_test_getBuildRequests_buildername_arg(
                buildername='dd',
                expected=[])

    def do_test_getBuildRequests_complete_arg(self, **kwargs):
        expected = kwargs.pop('expected')
        d = self.insertTestData([
            # 70: incomplete
            fakedb.BuildRequest(id=70, buildsetid=self.BSID,
                complete=0, complete_at=None),
            # 80: complete
            fakedb.BuildRequest(id=80, buildsetid=self.BSID,
                complete=1,
                complete_at=self.COMPLETE_AT_EPOCH),
            # 81: complete but no complete_at
            fakedb.BuildRequest(id=81, buildsetid=self.BSID,
                complete=1, complete_at=0),
            # 82: complete_at set but complete is false, so not complete
            fakedb.BuildRequest(id=82, buildsetid=self.BSID,
                complete=0,
                complete_at=self.COMPLETE_AT_EPOCH),
        ])
        d.addCallback(lambda _ :
                self.db.buildrequests.getBuildRequests(**kwargs))
        def check(brlist):
            self.assertEqual(sorted([ br['brid'] for br in brlist ]),
                             sorted(expected))
        d.addCallback(check)
        return d

    def test_getBuildRequests_complete_none(self):
        return self.do_test_getBuildRequests_complete_arg(
                expected=[ 70, 80, 81, 82])

    def test_getBuildRequests_complete_true(self):
        return self.do_test_getBuildRequests_complete_arg(
                complete=True,
                expected=[ 80, 81 ])

    def test_getBuildRequests_complete_false(self):
        return self.do_test_getBuildRequests_complete_arg(
                complete=False,
                expected=[ 70, 82 ])

    def test_getBuildRequests_bsid_arg(self):
        d = self.insertTestData([
            # the buildset that we are *not* looking for
            fakedb.Buildset(id=self.BSID+1),

            fakedb.BuildRequest(id=70, buildsetid=self.BSID,
                complete=0, complete_at=None),
            fakedb.BuildRequest(id=71, buildsetid=self.BSID+1,
                complete=0, complete_at=None),
            fakedb.BuildRequest(id=72, buildsetid=self.BSID,
                complete=0, complete_at=None),
        ])
        d.addCallback(lambda _ :
                self.db.buildrequests.getBuildRequests(bsid=self.BSID))
        def check(brlist):
            self.assertEqual(sorted([ br['brid'] for br in brlist ]),
                             sorted([70, 72]))
        d.addCallback(check)
        return d

    def test_getBuildRequests_combo(self):
        d = self.insertTestData([
            # 44: everything we want
            fakedb.BuildRequest(id=44, buildsetid=self.BSID, buildername="bbb",
                complete=1, results=92,
                complete_at=self.COMPLETE_AT_EPOCH),
            fakedb.BuildRequestClaim(brid=44, masterid=self.MASTER_ID,
                    claimed_at=self.CLAIMED_AT_EPOCH),

            # 45: different buildername
            fakedb.BuildRequest(id=45, buildsetid=self.BSID, buildername="ccc",
                complete=1,
                complete_at=self.COMPLETE_AT_EPOCH),
            fakedb.BuildRequestClaim(brid=45, masterid=self.MASTER_ID,
                    claimed_at=self.CLAIMED_AT_EPOCH),

            # 46: incomplete
            fakedb.BuildRequest(id=46, buildsetid=self.BSID, buildername="bbb",
                complete=0, results=92,
                complete_at=0),
            fakedb.BuildRequestClaim(brid=46, masterid=self.MASTER_ID,
                    claimed_at=self.CLAIMED_AT_EPOCH),

            # 47: unclaimed
            fakedb.BuildRequest(id=47, buildsetid=self.BSID, buildername="bbb",
                complete=1, results=92,
                complete_at=self.COMPLETE_AT_EPOCH),

            # 48: claimed by other
            fakedb.BuildRequest(id=48, buildsetid=self.BSID, buildername="bbb",
                complete=1, results=92,
                complete_at=self.COMPLETE_AT_EPOCH),
            fakedb.BuildRequestClaim(brid=48, masterid=self.OTHER_MASTER_ID,
                    claimed_at=self.CLAIMED_AT_EPOCH),

            # 49: different bsid
            fakedb.Buildset(id=self.BSID+1),
            fakedb.BuildRequest(id=49, buildsetid=self.BSID+1,
                buildername="bbb", complete=1, results=92,
                complete_at=self.COMPLETE_AT_EPOCH),
            fakedb.BuildRequestClaim(brid=49, masterid=self.MASTER_ID,
                    claimed_at=self.CLAIMED_AT_EPOCH),
        ])
        d.addCallback(lambda _ :
                self.db.buildrequests.getBuildRequests(buildername="bbb",
                    claimed="mine", complete=True, bsid=self.BSID))
        def check(brlist):
            self.assertEqual([ br['brid'] for br in brlist ], [ 44 ])
        d.addCallback(check)
        return d

    def do_test_getBuildRequests_branch_arg(self, **kwargs):
        expected = kwargs.pop('expected')
        d = self.insertTestData([
            fakedb.BuildRequest(id=70, buildsetid=self.BSID+1),
            fakedb.Buildset(id=self.BSID+1),
            fakedb.SourceStamp(id=self.BSID+1,
                               branch='branch_A'),
            fakedb.BuildsetSourceStamp(buildsetid=self.BSID+1,
                               sourcestampid=self.BSID+1),

            fakedb.BuildRequest(id=80, buildsetid=self.BSID+2),
            fakedb.Buildset(id=self.BSID+2),
            fakedb.SourceStamp(id=self.BSID+2,
                               repository='repository_A'),
            fakedb.BuildsetSourceStamp(buildsetid=self.BSID+2,
                               sourcestampid=self.BSID+2),

            fakedb.BuildRequest(id=90, buildsetid=self.BSID+3),
            fakedb.Buildset(id=self.BSID+3),
            fakedb.SourceStamp(id=self.BSID+3,
                               branch='branch_A', repository='repository_A'),
            fakedb.BuildsetSourceStamp(buildsetid=self.BSID+3,
                               sourcestampid=self.BSID+3),
        ])
        d.addCallback(lambda _ :
                self.db.buildrequests.getBuildRequests(**kwargs))
        def check(brlist):
            self.assertEqual(sorted([ br['brid'] for br in brlist ]),
                             sorted(expected))
        d.addCallback(check)
        return d

    def test_getBuildRequests_branch(self):
      return self.do_test_getBuildRequests_branch_arg(branch='branch_A',
                                                      expected=[70, 90])

    def test_getBuildRequests_branch_empty(self):
      return self.do_test_getBuildRequests_branch_arg(branch='absent_branch',
                                                      expected=[])

    def test_getBuildRequests_repository(self):
      return self.do_test_getBuildRequests_branch_arg(
          repository='repository_A', expected=[80, 90])

    def test_getBuildRequests_repository_empty(self):
      return self.do_test_getBuildRequests_branch_arg(
          repository='absent_repository', expected=[])

    def test_getBuildRequests_repository_and_branch(self):
      return self.do_test_getBuildRequests_branch_arg(
          repository='repository_A', branch='branch_A', expected=[90])

    def test_getBuildRequests_no_repository_nor_branch(self):
      return self.do_test_getBuildRequests_branch_arg(expected=[70, 80, 90])

    def do_test_claimBuildRequests(self, rows, now, brids, expected=None,
                                  expfailure=None, claimed_at=None):
        clock = task.Clock()
        clock.advance(now)

        d = self.insertTestData(rows)
        d.addCallback(lambda _ :
            self.db.buildrequests.claimBuildRequests(brids=brids,
                        claimed_at=claimed_at, _reactor=clock))
        d.addCallback(lambda _ :
                self.db.buildrequests.getBuildRequests())
        def check(results):
            self.assertNotEqual(expected, None,
                    "unexpected success from claimBuildRequests")
            self.assertEqual(
                sorted([ (r['brid'], r['claimed_at'], r['mine'])
                            for r in results ]),
                sorted(expected))
        d.addCallback(check)
        def fail(f):
            if not expfailure:
                raise f
            f.trap(expfailure)
        d.addErrback(fail)
        return d

    def test_claimBuildRequests_single(self):
        return self.do_test_claimBuildRequests([
            fakedb.BuildRequest(id=44, buildsetid=self.BSID),
            ], 1300305712, [ 44 ],
            [ (44, epoch2datetime(1300305712), True) ])

    def test_claimBuildRequests_single_explicit_claimed_at(self):
        return self.do_test_claimBuildRequests([
            fakedb.BuildRequest(id=44, buildsetid=self.BSID),
            ], 1300305712, [ 44 ],
            [ (44, epoch2datetime(14000000), True) ],
            claimed_at=epoch2datetime(14000000))

    def test_claimBuildRequests_multiple(self):
        return self.do_test_claimBuildRequests([
                fakedb.BuildRequest(id=44, buildsetid=self.BSID),
                fakedb.BuildRequest(id=45, buildsetid=self.BSID),
                fakedb.BuildRequest(id=46, buildsetid=self.BSID),
            ], 1300305712, [ 44, 46 ],
            [
                (44, epoch2datetime(1300305712), True),
                (45, None, False),
                (46, epoch2datetime(1300305712), True),
            ])

    def test_claimBuildRequests_stress(self):
        return self.do_test_claimBuildRequests([
                fakedb.BuildRequest(id=id, buildsetid=self.BSID)
                for id in xrange(1, 1000)
            ], 1300305713, range(1, 1000),
            [
                (id, epoch2datetime(1300305713), True)
                for id in xrange(1, 1000)
            ])

    def test_claimBuildRequests_other_master_claim(self):
        return self.do_test_claimBuildRequests([
                fakedb.BuildRequest(id=44, buildsetid=self.BSID),
                fakedb.BuildRequestClaim(brid=44,
                    masterid=self.OTHER_MASTER_ID,
                    claimed_at=1300103810),
            ], 1300305712, [ 44 ],
            expfailure=buildrequests.AlreadyClaimedError)

    @db.skip_for_dialect('mysql')
    def test_claimBuildRequests_other_master_claim_stress(self):
        d = self.do_test_claimBuildRequests(
            [ fakedb.BuildRequest(id=id, buildsetid=self.BSID)
              for id in range(1, 1000) ] +
            [
                fakedb.BuildRequest(id=1000, buildsetid=self.BSID),
                # the fly in the ointment..
                fakedb.BuildRequestClaim(brid=1000,
                    masterid=self.OTHER_MASTER_ID, claimed_at=1300103810),
            ], 1300305712, range(1, 1001),
            expfailure=buildrequests.AlreadyClaimedError)
        d.addCallback(lambda _ :
                self.db.buildrequests.getBuildRequests(claimed=True))
        def check(results):
            # check that [1,1000) were not claimed, and 1000 is still claimed
            self.assertEqual([
                (r['brid'], r['mine'], r['claimed_at'])
                for r in results
            ][:10], [
                (1000, False, epoch2datetime(1300103810))
            ])
        d.addCallback(check)
        return d

    def test_claimBuildRequests_sequential(self):
        now = 120350934
        clock = task.Clock()
        clock.advance(now)

        d = self.insertTestData([
                fakedb.BuildRequest(id=44, buildsetid=self.BSID),
                fakedb.BuildRequest(id=45, buildsetid=self.BSID),
        ])
        d.addCallback(lambda _ :
            self.db.buildrequests.claimBuildRequests(brids=[44],
                        _reactor=clock))
        d.addCallback(lambda _ :
            self.db.buildrequests.claimBuildRequests(brids=[45],
                        _reactor=clock))
        d.addCallback(lambda _ :
            self.db.buildrequests.getBuildRequests(claimed=False))
        def check(results):
            self.assertEqual(results, [])
        d.addCallback(check)
        return d

    def do_test_reclaimBuildRequests(self, rows, now, brids, expected=None,
                                  expfailure=None):
        clock = task.Clock()
        clock.advance(now)

        d = self.insertTestData(rows)
        d.addCallback(lambda _ :
            self.db.buildrequests.reclaimBuildRequests(brids=brids,
                        _reactor=clock))
        d.addCallback(lambda _ :
                self.db.buildrequests.getBuildRequests())
        def check(results):
            self.assertNotEqual(expected, None,
                    "unexpected success from claimBuildRequests")
            self.assertEqual(
                sorted([
                    (r['brid'], r['claimed_at'], r['mine'])
                    for r in results
                ]),
                sorted(expected)
            )
        d.addCallback(check)
        def fail(f):
            if not expfailure:
                raise f
            f.trap(expfailure)
        d.addErrback(fail)
        return d

    def test_reclaimBuildRequests(self):
        return self.do_test_reclaimBuildRequests([
                fakedb.BuildRequest(id=44, buildsetid=self.BSID),
                fakedb.BuildRequestClaim(brid=44, masterid=self.MASTER_ID,
                    claimed_at=1300103810),
            ], 1300305712, [ 44 ],
            # note that the time is updated
            [ (44, epoch2datetime(1300305712), True) ])

    def test_reclaimBuildRequests_fail(self):
        d = self.do_test_reclaimBuildRequests([
                fakedb.BuildRequest(id=44, buildsetid=self.BSID),
                fakedb.BuildRequestClaim(brid=44, masterid=self.MASTER_ID,
                    claimed_at=1300103810),
                fakedb.BuildRequest(id=45, buildsetid=self.BSID),
                fakedb.BuildRequestClaim(brid=45, masterid=self.OTHER_MASTER_ID,
                    claimed_at=1300103810),
            ], 1300305712, [ 44, 45 ],
            expfailure=buildrequests.AlreadyClaimedError)

        # check that the time wasn't updated on 44, noting that MySQL does
        # not support this.
        if self.db_engine.dialect.name == 'mysql':
            return d

        d.addCallback(lambda _ :
                self.db.buildrequests.getBuildRequests())
        def check(results):
            self.assertEqual(sorted(
                (r['brid'], r['claimed_at'], r['mine'])
<<<<<<< HEAD
                for r in results 
=======
                for r in results
>>>>>>> 0ebd2051
            ), [
                (44, epoch2datetime(1300103810), True),
                (45, epoch2datetime(1300103810), False),
            ])
        d.addCallback(check)
        return d

    def do_test_completeBuildRequests(self, rows, now, expected=None,
                                     expfailure=None, brids=[44],
                                     complete_at=None):
        clock = task.Clock()
        clock.advance(now)

        d = self.insertTestData(rows)
        d.addCallback(lambda _ :
            self.db.buildrequests.completeBuildRequests(brids=brids,
                                            results=7, complete_at=complete_at,
                                            _reactor=clock))
        d.addCallback(lambda _ :
                self.db.buildrequests.getBuildRequests())
        def check(results):
            self.assertNotEqual(expected, None,
                    "unexpected success from completeBuildRequests")
            self.assertEqual(sorted(
                    (r['brid'], r['complete'], r['results'], r['complete_at'])
                    for r in results
                ), sorted(expected))
        d.addCallback(check)
        def fail(f):
            if not expfailure:
                raise f
            f.trap(expfailure)
        d.addErrback(fail)
        return d

    def test_completeBuildRequests(self):
        return self.do_test_completeBuildRequests([
            fakedb.BuildRequest(id=44, buildsetid=self.BSID),
            fakedb.BuildRequestClaim(brid=44, masterid=self.MASTER_ID,
                    claimed_at=1300103810),
            ], 1300305712,
            [ (44, True, 7, epoch2datetime(1300305712)) ])

    def test_completeBuildRequests_explicit_time(self):
        return self.do_test_completeBuildRequests([
            fakedb.BuildRequest(id=44, buildsetid=self.BSID),
            fakedb.BuildRequestClaim(brid=44, masterid=self.MASTER_ID,
                    claimed_at=1300103810),
            ], 1300305712,
            [ (44, True, 7, epoch2datetime(999999)) ],
            complete_at=epoch2datetime(999999))

    def test_completeBuildRequests_multiple(self):
        return self.do_test_completeBuildRequests([
            fakedb.BuildRequest(id=44, buildsetid=self.BSID),
            fakedb.BuildRequestClaim(brid=44, masterid=self.MASTER_ID,
                    claimed_at=1300103810),
            fakedb.BuildRequest(id=45, buildsetid=self.BSID),
            fakedb.BuildRequestClaim(brid=45, masterid=self.OTHER_MASTER_ID,
                    claimed_at=1300103811),
            fakedb.BuildRequest(id=46, buildsetid=self.BSID),
            fakedb.BuildRequestClaim(brid=46, masterid=self.MASTER_ID,
                    claimed_at=1300103812),
            ], 1300305712,
            [ (44, True, 7, epoch2datetime(1300305712)),
              (45, False, -1, None),
              (46, True, 7, epoch2datetime(1300305712)),
            ], brids=[44, 46])

    def test_completeBuildRequests_stress(self):
        return self.do_test_completeBuildRequests([
                fakedb.BuildRequest(id=id, buildsetid=self.BSID)
                for id in range(1, 280)
            ] + [
                fakedb.BuildRequestClaim(brid=id, masterid=self.MASTER_ID,
                        claimed_at=1300103810)
                for id in range(1, 280)
            ], 1300305712,
            [ (id, True, 7, epoch2datetime(1300305712))
                for id in range(1, 280)
            ], brids=range(1, 280))

    def test_completeBuildRequests_multiple_notmine(self):
        # note that the requests are completed even though they are not mine!
        return self.do_test_completeBuildRequests([
            # two unclaimed requests
            fakedb.BuildRequest(id=44, buildsetid=self.BSID),
            fakedb.BuildRequest(id=45, buildsetid=self.BSID),
            # and one claimed by another master
            fakedb.BuildRequest(id=46, buildsetid=self.BSID),
            fakedb.BuildRequestClaim(brid=46, masterid=self.OTHER_MASTER_ID,
                    claimed_at=1300103812),
            ], 1300305712,
            [ (44, True, 7, epoch2datetime(1300305712)),
              (45, True, 7, epoch2datetime(1300305712)),
              (46, True, 7, epoch2datetime(1300305712)), ],
            brids=[44, 45, 46])

    def test_completeBuildRequests_already_completed(self):
        return self.do_test_completeBuildRequests([
            fakedb.BuildRequest(id=44, buildsetid=self.BSID,
                complete=1, complete_at=1300104190),
            ], 1300305712,
            expfailure=buildrequests.NotClaimedError)

    def test_completeBuildRequests_no_such(self):
        return self.do_test_completeBuildRequests([
            fakedb.BuildRequest(id=45, buildsetid=self.BSID),
            ], 1300305712,
            expfailure=buildrequests.NotClaimedError)

    def do_test_unclaimMethod(self, method, expected):
        d = self.insertTestData([
            # 44: a complete build (should not be unclaimed)
            fakedb.BuildRequest(id=44, buildsetid=self.BSID,
                complete=1, results=92,
                complete_at=self.COMPLETE_AT_EPOCH),
            fakedb.BuildRequestClaim(brid=44, masterid=self.MASTER_ID,
                claimed_at=self.CLAIMED_AT_EPOCH),

            # 45: incomplete build belonging to this incarnation
            fakedb.BuildRequest(id=45, buildsetid=self.BSID,
                complete=0, complete_at=0),
            fakedb.BuildRequestClaim(brid=45, masterid=self.MASTER_ID,
                claimed_at=self.CLAIMED_AT_EPOCH),

            # 46: incomplete build belonging to another master
            fakedb.BuildRequest(id=46, buildsetid=self.BSID,
                complete=0, complete_at=0),
            fakedb.BuildRequestClaim(brid=46, masterid=self.OTHER_MASTER_ID,
                claimed_at=self.CLAIMED_AT_EPOCH),

            # 47: unclaimed
            fakedb.BuildRequest(id=47, buildsetid=self.BSID,
                complete=0, complete_at=0),

            # 48: claimed by this master, but recently
            fakedb.BuildRequest(id=48, buildsetid=self.BSID,
                complete=0, complete_at=0),
            fakedb.BuildRequestClaim(brid=48, masterid=self.MASTER_ID,
                claimed_at=self.CLAIMED_AT_EPOCH-50),

            # 49: incomplete old build belonging to another master
            fakedb.BuildRequest(id=49, buildsetid=self.BSID,
                complete=0, complete_at=0),
            fakedb.BuildRequestClaim(brid=49, masterid=self.OTHER_MASTER_ID,
                claimed_at=self.CLAIMED_AT_EPOCH - 1000),
        ])
        d.addCallback(lambda _ : method())
        # just select the unclaimed requests
        d.addCallback(lambda _ :
            self.db.buildrequests.getBuildRequests(claimed=False))
        def check(results):
            self.assertEqual(sorted([ r['brid'] for r in results ]),
                                sorted(expected))
        d.addCallback(check)
        return d

    def test_unclaimExpiredRequests(self):
        clock = task.Clock()
        clock.advance(self.CLAIMED_AT_EPOCH)

        meth = self.db.buildrequests.unclaimExpiredRequests
        return self.do_test_unclaimMethod(
            lambda : meth(100, _reactor=clock),
            [47, 49])

    def test_unclaimBuildRequests(self):
        to_unclaim = [
            44, # completed -> should not be unclaimed
            45, # incomplete -> unclaimed
            46, # from another master -> not unclaimed
            47, # unclaimed -> still unclaimed
            48, # claimed -> unclaimed
            49, # another master -> not unclaimed
            50  # no such buildrequest -> no error
        ]
        return self.do_test_unclaimMethod(
            lambda : self.db.buildrequests.unclaimBuildRequests(to_unclaim),
            [45, 47, 48])

class TestFakeDB(unittest.TestCase, Tests):
    # Compatiblity with some checks in the "real" tests.
    class db_engine:
        class dialect:
            name = 'buildbot_fake'

    def setUp(self):
        self.master = fakemaster.make_master(wantDb=True, testcase=self)
        self.db = self.master.db
        self.insertTestData = self.db.insertTestData
        return self.setUpTests()


class TestRealDB(unittest.TestCase,
        connector_component.ConnectorComponentMixin,
        Tests):

    def setUp(self):
        d = self.setUpConnectorComponent(
<<<<<<< HEAD
            table_names=[ 'patches', 'changes',
                'buildsets', 'buildset_properties', 'buildrequests',
                'buildset_sourcestamps', 'masters', 'buildrequest_claims',
                'sourcestamps', 'sourcestampsets' ])
=======
            table_names=[ 'patches', 'changes', 'sourcestamp_changes',
                'buildsets', 'buildset_properties', 'buildrequests',
                'objects', 'buildrequest_claims', 'sourcestamps', 'sourcestampsets' ])
>>>>>>> 0ebd2051

        @d.addCallback
        def finish_setup(_):
            self.db.buildrequests = \
                    buildrequests.BuildRequestsConnectorComponent(self.db)
        d.addCallback(lambda _ : self.setUpTests())
        return d

    def tearDown(self):
        return self.tearDownConnectorComponent()<|MERGE_RESOLUTION|>--- conflicted
+++ resolved
@@ -33,22 +33,13 @@
     COMPLETE_AT = datetime.datetime(1980, 6, 15, 12, 31, 15, tzinfo=UTC)
     COMPLETE_AT_EPOCH = 329920275
     BSID = 567
-<<<<<<< HEAD
     MASTER_ID = "set in setUp"
     OTHER_MASTER_ID = "set in setUp"
-=======
-    BSID2 = 5670
-    MASTER_ID = "set in setUpTests"
-    OTHER_MASTER_ID = "set in setUpTests"
-    MASTER_NAME = "testmaster"
-    MASTER_INCARN = "pid123-boot456789"
->>>>>>> 0ebd2051
 
     def setUpTests(self):
         # set up a sourcestamp and buildset for use below
         self.MASTER_ID = fakedb.FakeBuildRequestsComponent.MASTER_ID
         self.OTHER_MASTER_ID = self.MASTER_ID + 1111
-<<<<<<< HEAD
         self.db.master.masterid = self.MASTER_ID
 
         return self.insertTestData([
@@ -58,17 +49,6 @@
             fakedb.Buildset(id=self.BSID),
             fakedb.BuildsetSourceStamp(buildsetid=self.BSID,
                 sourcestampid=234),
-=======
-
-        return self.insertTestData([
-            fakedb.SourceStampSet(id=234),
-            fakedb.SourceStamp(id=234, sourcestampsetid=234),
-            fakedb.Object(id=self.MASTER_ID, name="fake master",
-                                        class_name="BuildMaster"),
-            fakedb.Object(id=self.OTHER_MASTER_ID, name="other master",
-                                        class_name="BuildMaster"),
-            fakedb.Buildset(id=self.BSID, sourcestampsetid=234),
->>>>>>> 0ebd2051
         ])
 
     # tests
@@ -523,11 +503,7 @@
         def check(results):
             self.assertEqual(sorted(
                 (r['brid'], r['claimed_at'], r['mine'])
-<<<<<<< HEAD
                 for r in results 
-=======
-                for r in results
->>>>>>> 0ebd2051
             ), [
                 (44, epoch2datetime(1300103810), True),
                 (45, epoch2datetime(1300103810), False),
@@ -728,16 +704,10 @@
 
     def setUp(self):
         d = self.setUpConnectorComponent(
-<<<<<<< HEAD
             table_names=[ 'patches', 'changes',
                 'buildsets', 'buildset_properties', 'buildrequests',
                 'buildset_sourcestamps', 'masters', 'buildrequest_claims',
                 'sourcestamps', 'sourcestampsets' ])
-=======
-            table_names=[ 'patches', 'changes', 'sourcestamp_changes',
-                'buildsets', 'buildset_properties', 'buildrequests',
-                'objects', 'buildrequest_claims', 'sourcestamps', 'sourcestampsets' ])
->>>>>>> 0ebd2051
 
         @d.addCallback
         def finish_setup(_):
