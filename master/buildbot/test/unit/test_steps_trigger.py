--- conflicted
+++ resolved
@@ -144,22 +144,10 @@
 
         # the build doesn't finish until after a callLater, so this has the
         # effect of checking whether the deferred has been fired already;
-<<<<<<< HEAD
-        early = []
-        d.addCallback(early.append)
         if self.step.waitForFinish:
-            # it should not have been!
-            expected_early = []
-        else:
-            expected_early = [None]
-
-        self.assertEqual(early, expected_early)
-=======
-        if expect_waitForFinish:
             self.assertFalse(d.called)
         else:
             self.assertTrue(d.called)
->>>>>>> 895f6277
 
         def check(_):
             self.assertEqual(self.scheduler_a.triggered_with,
