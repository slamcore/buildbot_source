--- conflicted
+++ resolved
@@ -71,7 +71,6 @@
         self.assertEqual(bs.block_devices, None)
         self.assertIsInstance(bs.novaclient, novaclient.Client)
 
-<<<<<<< HEAD
     def test_constructor_minimal_keystone_v3(self):
         bs = openstack.OpenStackLatentWorker(
             'bot', 'pass', os_user_domain='test_oud', os_project_domain='test_opd',
@@ -84,12 +83,11 @@
         self.assertIsInstance(bs.novaclient, novaclient.Client)
         self.assertEqual(bs.novaclient.session.auth.user_domain_name, 'test_oud')
         self.assertEqual(bs.novaclient.session.auth.project_domain_name, 'test_opd')
-=======
+
     def test_constructor_region(self):
         bs = openstack.OpenStackLatentWorker(
             'bot', 'pass', region="test-region", **self.bs_image_args)
         self.assertEqual(bs.novaclient.client.region_name, "test-region")
->>>>>>> 15b634e7
 
     def test_constructor_block_devices_default(self):
         block_devices = [{'uuid': 'uuid', 'volume_size': 10}]
