--- conflicted
+++ resolved
@@ -36,34 +36,6 @@
             metadata = sa.MetaData()
             metadata.bind = conn
             # This table contains basic information about each build.
-<<<<<<< HEAD
-            builds = sa.Table('builds', metadata,
-                              sa.Column('id', sa.Integer, primary_key=True),
-                              sa.Column('number', sa.Integer, nullable=False),
-                              sa.Column('builderid', sa.Integer),
-                              # note that there is 1:N relationship here.
-                              # In case of worker loss, build has results RETRY
-                              # and buildrequest is unclaimed
-                              sa.Column('buildrequestid', sa.Integer,
-                                        nullable=False),
-                              # worker which performed this build
-                              # TODO: ForeignKey to buildslaves table, named buildslaveid
-                              # TODO: keep nullable to support worker-free
-                              # builds
-                              sa.Column('buildslaveid', sa.Integer),
-                              # master which controlled this build
-                              sa.Column('masterid', sa.Integer,
-                                        nullable=False),
-                              # start/complete times
-                              sa.Column(
-                                  'started_at', sa.Integer, nullable=False),
-                              sa.Column('complete_at', sa.Integer),
-                              # a list of strings describing the build's state
-                              sa.Column(
-                                  'state_strings_json', sa.Text, nullable=False),
-                              sa.Column('results', sa.Integer),
-                              )
-=======
             builds = sautils.Table(
                 'builds', metadata,
                 sa.Column('id', sa.Integer, primary_key=True),
@@ -75,7 +47,7 @@
                 sa.Column('buildrequestid', sa.Integer, nullable=False),
                 # slave which performed this build
                 # TODO: ForeignKey to buildslaves table, named buildslaveid
-                # TODO: keep nullable to support slave-free
+                # TODO: keep nullable to support worker-free
                 # builds
                 sa.Column('buildslaveid', sa.Integer),
                 # master which controlled this build
@@ -87,7 +59,6 @@
                 sa.Column('state_strings_json', sa.Text, nullable=False),
                 sa.Column('results', sa.Integer),
             )
->>>>>>> ac3d75e8
             builds.create()
             buildsets = sautils.Table(
                 'buildsets', metadata,
