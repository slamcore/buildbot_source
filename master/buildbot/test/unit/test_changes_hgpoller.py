--- conflicted
+++ resolved
@@ -117,14 +117,8 @@
             self.assertEqual(change['revision'], '4423cdb')
             self.assertEqual(change['author'],
                              'Bob Test <bobtest@example.org>')
-<<<<<<< HEAD
             self.assertEqual(change['when_timestamp'], 1273258100),
-            self.assertEqual(change['files'], ['file1', 'dir/file2'])
-=======
-            self.assertEqual(change['when_timestamp'],
-                             epoch2datetime(1273258100)),
             self.assertEqual(change['files'], ['file1 with spaces', os.path.join('dir with spaces', 'file2')])
->>>>>>> f518276b
             self.assertEqual(change['src'], 'hg')
             self.assertEqual(change['branch'], 'default')
             self.assertEqual(change['comments'], 'This is rev 73591')
