--- conflicted
+++ resolved
@@ -611,14 +611,9 @@
             self.classifications[schedulerid] = {}
         return defer.succeed(None)
 
-<<<<<<< HEAD
-    def getChangeClassifications(self, schedulerid, branch=-1):
+    def getChangeClassifications(self, schedulerid, branch=-1, repository=-1,
+                                 project=-1, codebase=-1):
         classifications = self.classifications.setdefault(schedulerid, {})
-        if branch is not -1:
-=======
-    def getChangeClassifications(self, objectid, branch=-1, repository=-1,
-                                 project=-1, codebase=-1):
-        classifications = self.classifications.setdefault(objectid, {})
 
         sentinel = dict(branch=object(), repository=object(),
                         project=object(), codebase=object())
@@ -630,7 +625,6 @@
                     if self.db.changes.changes.get(k, sentinel)['branch'] == branch )
             
         if repository != -1:
->>>>>>> 16d87bb2
             # filter out the classifications for the requested branch
             classifications = dict(
                     (k,v) for (k,v) in classifications.iteritems()
