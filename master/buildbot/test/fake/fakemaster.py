--- conflicted
+++ resolved
@@ -20,11 +20,8 @@
 from buildbot.data import connector as dataconnector
 from buildbot.test.fake import fakedb, fakemq, fakedata
 from buildbot.test.fake import pbmanager
-<<<<<<< HEAD
 from buildbot.www import service
-=======
 from buildbot.test.fake.botmaster import FakeBotMaster
->>>>>>> 2b154468
 from buildbot import config
 import mock
 
