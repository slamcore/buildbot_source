# This file is part of Buildbot.  Buildbot is free software: you can
# redistribute it and/or modify it under the terms of the GNU General Public
# License as published by the Free Software Foundation, version 2.
#
# This program is distributed in the hope that it will be useful, but WITHOUT
# ANY WARRANTY; without even the implied warranty of MERCHANTABILITY or FITNESS
# FOR A PARTICULAR PURPOSE.  See the GNU General Public License for more
# details.
#
# You should have received a copy of the GNU General Public License along with
# this program; if not, write to the Free Software Foundation, Inc., 51
# Franklin Street, Fifth Floor, Boston, MA 02110-1301 USA.
#
# Copyright Buildbot Team Members

from __future__ import with_statement

import os
import re
import sys
import warnings
from buildbot.util import safeTranslate
from buildbot import interfaces
from buildbot import locks
from buildbot.revlinks import default_revlink_matcher
from twisted.python import log, failure
from twisted.internet import defer
from twisted.application import service

class ConfigErrors(Exception):

    def __init__(self, errors=[]):
        self.errors = errors[:]

    def __str__(self):
        return "\n".join(self.errors)

    def addError(self, msg):
        self.errors.append(msg)

    def __nonzero__(self):
        return len(self.errors)

_errors = None
def error(error):
    if _errors is not None:
        _errors.addError(error)
    else:
        raise ConfigErrors([error])

class MasterConfig(object):

    def __init__(self):
        # local import to avoid circular imports
        from buildbot.process import properties
        # default values for all attributes

        # global
        self.title = 'Buildbot'
        self.titleURL = 'http://buildbot.net'
        self.buildbotURL = 'http://localhost:8080/'
        self.changeHorizon = None
        self.eventHorizon = 50
        self.logHorizon = None
        self.buildHorizon = None
        self.logCompressionLimit = 4*1024
        self.logCompressionMethod = 'bz2'
        self.logMaxTailSize = None
        self.logMaxSize = None
        self.properties = properties.Properties()
        self.mergeRequests = None
        self.codebaseGenerator = None
        self.prioritizeBuilders = None
        self.slavePortnum = None
        self.multiMaster = False
        self.debugPassword = None
        self.manhole = None

        self.validation = dict(
            branch=re.compile(r'^[\w.+/~-]*$'),
            revision=re.compile(r'^[ \w\.\-\/]*$'),
            property_name=re.compile(r'^[\w\.\-\/\~:]*$'),
            property_value=re.compile(r'^[\w\.\-\/\~:]*$'),
        )
        self.db = dict(
            db_url='sqlite:///state.sqlite',
        )
        self.mq = dict(
            type='simple',
        )
        self.metrics = None
        self.caches = dict(
            Builds=15,
            Changes=10,
        )
        self.schedulers = {}
        self.builders = []
        self.slaves = []
        self.change_sources = []
        self.status = []
        self.user_managers = []
        self.revlink = default_revlink_matcher
        self.www = dict(
            port=None,
            url='http://localhost:8080/',
        )

    _known_config_keys = set([
        "buildbotURL", "buildCacheSize", "builders", "buildHorizon", "caches",
        "change_source", "codebaseGenerator", "changeCacheSize", "changeHorizon",
        'db', "db_poll_interval", "db_url", "debugPassword", "eventHorizon",
        "logCompressionLimit", "logCompressionMethod", "logHorizon",
        "logMaxSize", "logMaxTailSize", "manhole", "mergeRequests", "metrics",
        "multiMaster", "prioritizeBuilders", "projectName", "projectURL",
        "properties", "revlink", "schedulers", "slavePortnum", "slaves",
        "status", "title", "titleURL", "user_managers", "validation", 'mq',
        'www'
    ])

    @classmethod
    def loadConfig(cls, basedir, filename):
        if not os.path.isdir(basedir):
            raise ConfigErrors([
                "basedir '%s' does not exist" % (basedir,),
            ])
        filename = os.path.join(basedir, filename)
        if not os.path.exists(filename):
            raise ConfigErrors([
                "configuration file '%s' does not exist" % (filename,),
            ])

        try:
            f = open(filename, "r")
        except IOError, e:
            raise ConfigErrors([
                "unable to open configuration file %r: %s" % (filename, e),
            ])

        log.msg("Loading configuration from %r" % (filename,))

        # execute the config file
        localDict = {
            'basedir': os.path.expanduser(basedir),
            '__file__': os.path.abspath(filename),
        }

        # from here on out we can batch errors together for the user's
        # convenience
        global _errors
        _errors = errors = ConfigErrors()

        old_sys_path = sys.path[:]
        sys.path.append(basedir)
        try:
            try:
                exec f in localDict
            except ConfigErrors, e:
                for err in e.errors:
                    error(err)
                raise errors
            except:
                log.err(failure.Failure(), 'error while parsing config file:')
                error("error while parsing config file: %s (traceback in logfile)" %
                        (sys.exc_info()[1],),
                )
                raise errors
        finally:
            f.close()
            sys.path[:] = old_sys_path
            _errors = None

        if 'BuildmasterConfig' not in localDict:
            error("Configuration file %r does not define 'BuildmasterConfig'"
                    % (filename,),
            )
            raise errors

        config_dict = localDict['BuildmasterConfig']

        # check for unknown keys
        unknown_keys = set(config_dict.keys()) - cls._known_config_keys
        if unknown_keys:
            if len(unknown_keys) == 1:
                error('Unknown BuildmasterConfig key %s' %
                        (unknown_keys.pop()))
            else:
                error('Unknown BuildmasterConfig keys %s' %
                        (', '.join(sorted(unknown_keys))))

        # instantiate a new config object, which will apply defaults
        # automatically
        config = cls()

        _errors = errors
        # and defer the rest to sub-functions, for code clarity
<<<<<<< HEAD
        config.load_global(filename, config_dict, errors)
        config.load_validation(filename, config_dict, errors)
        config.load_db(filename, config_dict, errors)
        config.load_mq(filename, config_dict, errors)
        config.load_metrics(filename, config_dict, errors)
        config.load_caches(filename, config_dict, errors)
        config.load_schedulers(filename, config_dict, errors)
        config.load_builders(filename, config_dict, errors)
        config.load_slaves(filename, config_dict, errors)
        config.load_change_sources(filename, config_dict, errors)
        config.load_status(filename, config_dict, errors)
        config.load_user_managers(filename, config_dict, errors)
        config.load_www(filename, config_dict, errors)

        # run some sanity checks
        config.check_single_master(errors)
        config.check_schedulers(errors)
        config.check_locks(errors)
        config.check_builders(errors)
        config.check_status(errors)
        config.check_horizons(errors)
        config.check_slavePortnum(errors)
=======
        try:
            config.load_global(filename, config_dict)
            config.load_validation(filename, config_dict)
            config.load_db(filename, config_dict)
            config.load_metrics(filename, config_dict)
            config.load_caches(filename, config_dict)
            config.load_schedulers(filename, config_dict)
            config.load_builders(filename, config_dict)
            config.load_slaves(filename, config_dict)
            config.load_change_sources(filename, config_dict)
            config.load_status(filename, config_dict)
            config.load_user_managers(filename, config_dict)

            # run some sanity checks
            config.check_single_master()
            config.check_schedulers()
            config.check_locks()
            config.check_builders()
            config.check_status()
            config.check_horizons()
            config.check_slavePortnum()
        finally:
            _errors = None
>>>>>>> 2b154468

        if errors:
            raise errors

        return config

    def load_global(self, filename, config_dict):
        def copy_param(name, alt_key=None,
                       check_type=None, check_type_name=None):
            if name in config_dict:
                v = config_dict[name]
            elif alt_key and alt_key in config_dict:
                v = config_dict[alt_key]
            else:
                return
            if v is not None and check_type and not isinstance(v, check_type):
                error("c['%s'] must be %s" %
                                (name, check_type_name))
            else:
                setattr(self, name, v)

        def copy_int_param(name, alt_key=None):
            copy_param(name, alt_key=alt_key,
                    check_type=int, check_type_name='an int')

        def copy_str_param(name, alt_key=None):
            copy_param(name, alt_key=alt_key,
                    check_type=basestring, check_type_name='a string')

        copy_str_param('title', alt_key='projectName')
        copy_str_param('titleURL', alt_key='projectURL')
        copy_str_param('buildbotURL')

        copy_int_param('changeHorizon')
        copy_int_param('eventHorizon')
        copy_int_param('logHorizon')
        copy_int_param('buildHorizon')

        copy_int_param('logCompressionLimit')

        if 'logCompressionMethod' in config_dict:
            logCompressionMethod = config_dict.get('logCompressionMethod')
            if logCompressionMethod not in ('bz2', 'gz'):
                error("c['logCompressionMethod'] must be 'bz2' or 'gz'")
            self.logCompressionMethod = logCompressionMethod

        copy_int_param('logMaxSize')
        copy_int_param('logMaxTailSize')

        properties = config_dict.get('properties', {})
        if not isinstance(properties, dict):
            error("c['properties'] must be a dictionary")
        else:
            self.properties.update(properties, filename)

        mergeRequests = config_dict.get('mergeRequests')
        if (mergeRequests not in (None, True, False)
            and not callable(mergeRequests)):
            error("mergeRequests must be a callable, True, or False")
        else:
            self.mergeRequests = mergeRequests

        codebaseGenerator = config_dict.get('codebaseGenerator')
        if (codebaseGenerator is not None and
            not callable(codebaseGenerator)):
            error("codebaseGenerator must be a callable accepting a dict and returning a str")
        else:
            self.codebaseGenerator = codebaseGenerator
            
        prioritizeBuilders = config_dict.get('prioritizeBuilders')
        if prioritizeBuilders is not None and not callable(prioritizeBuilders):
            error("prioritizeBuilders must be a callable")
        else:
            self.prioritizeBuilders = prioritizeBuilders

        if 'slavePortnum' in config_dict:
            slavePortnum = config_dict.get('slavePortnum')
            if isinstance(slavePortnum, int):
                slavePortnum = "tcp:%d" % slavePortnum
            self.slavePortnum = slavePortnum

        if 'multiMaster' in config_dict:
            self.multiMaster = config_dict["multiMaster"]

        copy_str_param('debugPassword')

        if 'manhole' in config_dict:
            # we don't check that this is a manhole instance, since that
            # requires importing buildbot.manhole for every user, and currently
            # that will fail if pycrypto isn't installed
            self.manhole = config_dict['manhole']

        if 'revlink' in config_dict:
            revlink = config_dict['revlink']
            if not callable(revlink):
                error("revlink must be a callable")
            else:
                self.revlink = revlink

    def load_validation(self, filename, config_dict):
        validation = config_dict.get("validation", {})
        if not isinstance(validation, dict):
            error("c['validation'] must be a dictionary")
        else:
            unknown_keys = (
                set(validation.keys()) - set(self.validation.keys()))
            if unknown_keys:
                error("unrecognized validation key(s): %s" %
                                    (", ".join(unknown_keys)))
            else:
                self.validation.update(validation)


    def load_db(self, filename, config_dict):
        if 'db' in config_dict:
            db = config_dict['db']
<<<<<<< HEAD
            if set(db.keys()) - set(['db_url', 'db_poll_interval']):
                errors.addError("unrecognized keys in c['db']")
=======
            if set(db.keys()) > set(['db_url', 'db_poll_interval']):
                error("unrecognized keys in c['db']")
>>>>>>> 2b154468
            self.db.update(db)
        if 'db_url' in config_dict:
            self.db['db_url'] = config_dict['db_url']
        if 'db_poll_interval' in config_dict:
            self.db['db_poll_interval'] = config_dict["db_poll_interval"]

        # we don't attempt to parse db URLs here - the engine strategy will do
        # so.

<<<<<<< HEAD
        # db_poll_interval is deprecated
        if 'db_poll_interval' in self.db:
            log.msg("NOTE: db_poll_interval is deprecated and will be ignored")
            del self.db['db_poll_interval']


    def load_mq(self, filename, config_dict, errors):
        from buildbot.mq import connector # avoid circular imports
        if 'mq' in config_dict:
            self.mq.update(config_dict['mq'])

        classes = connector.MQConnector.classes
        typ = self.mq.get('type', 'simple')
        if typ not in classes:
            errors.addError("mq type '%s' is not known" % (typ,))
            return

        known_keys = classes[typ]['keys']
        unk = set(self.mq.keys()) - known_keys - set(['type'])
        if unk:
            errors.addError("unrecognized keys in c['mq']: %s"
                    % (', '.join(unk),))
=======
        # check the db_poll_interval
        db_poll_interval = self.db['db_poll_interval']
        if db_poll_interval is not None and \
                    not isinstance(db_poll_interval, int):
            error("c['db_poll_interval'] must be an int")
        else:
            self.db['db_poll_interval'] = db_poll_interval
>>>>>>> 2b154468


    def load_metrics(self, filename, config_dict):
        # we don't try to validate metrics keys
        if 'metrics' in config_dict:
            metrics = config_dict["metrics"]
            if not isinstance(metrics, dict):
                error("c['metrics'] must be a dictionary")
            else:
                self.metrics = metrics


    def load_caches(self, filename, config_dict):
        explicit = False
        if 'caches' in config_dict:
            explicit = True
            caches = config_dict['caches']
            if not isinstance(caches, dict):
                error("c['caches'] must be a dictionary")
            else:
                valPairs = caches.items()
                for (x, y) in valPairs:
                  if (not isinstance(y, int)):
                     error("value for cache size '%s' must be an integer" % x)
                self.caches.update(caches)

        if 'buildCacheSize' in config_dict:
            if explicit:
                msg = "cannot specify c['caches'] and c['buildCacheSize']"
                error(msg)
            self.caches['Builds'] = config_dict['buildCacheSize']
        if 'changeCacheSize' in config_dict:
            if explicit:
                msg = "cannot specify c['caches'] and c['changeCacheSize']"
                error(msg)
            self.caches['Changes'] = config_dict['changeCacheSize']


    def load_schedulers(self, filename, config_dict):
        if 'schedulers' not in config_dict:
            return
        schedulers = config_dict['schedulers']

        ok = True
        if not isinstance(schedulers, (list, tuple)):
            ok = False
        else:
            for s in schedulers:
                if not interfaces.IScheduler.providedBy(s):
                    ok = False
        if not ok:
            msg="c['schedulers'] must be a list of Scheduler instances"
            error(msg)

        # convert from list to dict, first looking for duplicates
        seen_names = set()
        for s in schedulers:
            if s.name in seen_names:
                error("scheduler name '%s' used multiple times" %
                                s.name)
            seen_names.add(s.name)

        self.schedulers = dict((s.name, s) for s in schedulers)


    def load_builders(self, filename, config_dict):
        if 'builders' not in config_dict:
            return
        builders = config_dict['builders']

        if not isinstance(builders, (list, tuple)):
            error("c['builders'] must be a list")
            return

        # convert all builder configs to BuilderConfig instances
        def mapper(b):
            if isinstance(b, BuilderConfig):
                return b
            elif isinstance(b, dict):
                return BuilderConfig(**b)
            else:
                error("%r is not a builder config (in c['builders']" % (b,))
        builders = [ mapper(b) for b in builders ]

        for builder in builders:
            if builder and os.path.isabs(builder.builddir):
                warnings.warn("Absolute path '%s' for builder may cause "
                        "mayhem.  Perhaps you meant to specify slavebuilddir "
                        "instead.")

        self.builders = builders


    def load_slaves(self, filename, config_dict):
        if 'slaves' not in config_dict:
            return
        slaves = config_dict['slaves']

        if not isinstance(slaves, (list, tuple)):
            error("c['slaves'] must be a list")
            return

        for sl in slaves:
            if not interfaces.IBuildSlave.providedBy(sl):
                msg = "c['slaves'] must be a list of BuildSlave instances"
                error(msg)
                return

            if sl.slavename in ("debug", "change", "status"):
                msg = "slave name '%s' is reserved" % sl.slavename
                error(msg)

        self.slaves = config_dict['slaves']


    def load_change_sources(self, filename, config_dict):
        change_source = config_dict.get('change_source', [])
        if isinstance(change_source, (list, tuple)):
            change_sources = change_source
        else:
            change_sources = [change_source]

        for s in change_sources:
            if not interfaces.IChangeSource.providedBy(s):
                msg = "c['change_source'] must be a list of change sources"
                error(msg)
                return

        self.change_sources = change_sources

    def load_status(self, filename, config_dict):
        if 'status' not in config_dict:
            return
        status = config_dict.get('status', [])

        msg = "c['status'] must be a list of status receivers"
        if not isinstance(status, (list, tuple)):
            error(msg)
            return

        for s in status:
            if not interfaces.IStatusReceiver.providedBy(s):
                error(msg)
                return

        self.status = status


    def load_user_managers(self, filename, config_dict):
        if 'user_managers' not in config_dict:
            return
        user_managers = config_dict['user_managers']

        msg = "c['user_managers'] must be a list of user managers"
        if not isinstance(user_managers, (list, tuple)):
            error(msg)
            return

        self.user_managers = user_managers


<<<<<<< HEAD
    def load_www(self, filename, config_dict, errors):
        if 'www' not in config_dict:
            return
        www_cfg = config_dict['www']
        self.www.update(www_cfg)

        # invent an appropriate URL given the port
        if 'port' in www_cfg and 'url' not in www_cfg:
            self.www['url'] = 'http://localhost:%d/' % (www_cfg['port'],)

        if not self.www['url'].endswith('/'):
            self.www['url'] += '/'


    def check_single_master(self, errors):
=======
    def check_single_master(self):
>>>>>>> 2b154468
        # check additional problems that are only valid in a single-master
        # installation
        if self.multiMaster:
            return

        if not self.slaves:
            error("no slaves are configured")

        if not self.builders:
            error("no builders are configured")

        # check that all builders are implemented on this master
        unscheduled_buildernames = set([ b.name for b in self.builders ])
        for s in self.schedulers.itervalues():
            for n in s.listBuilderNames():
                if n in unscheduled_buildernames:
                    unscheduled_buildernames.remove(n)
        if unscheduled_buildernames:
            error("builder(s) %s have no schedulers to drive them"
                            % (', '.join(unscheduled_buildernames),))


    def check_schedulers(self):
        all_buildernames = set([ b.name for b in self.builders ])

        for s in self.schedulers.itervalues():
            for n in s.listBuilderNames():
                if n not in all_buildernames:
                    error("Unknown builder '%s' in scheduler '%s'"
                                    % (n, s.name))


    def check_locks(self):
        # assert that all locks used by the Builds and their Steps are
        # uniquely named.
        lock_dict = {}
        def check_lock(l):
            if isinstance(l, locks.LockAccess):
                l = l.lockid
            if lock_dict.has_key(l.name):
                if lock_dict[l.name] is not l:
                    msg = "Two locks share the same name, '%s'" % l.name
                    error(msg)
            else:
                lock_dict[l.name] = l

        for b in self.builders:
            if b.locks:
                for l in b.locks:
                    check_lock(l)

    def check_builders(self):
        # look both for duplicate builder names, and for builders pointing
        # to unknown slaves
        slavenames = set([ s.slavename for s in self.slaves ])
        seen_names = set()
        seen_builddirs = set()

        for b in self.builders:
            unknowns = set(b.slavenames) - slavenames
            if unknowns:
                error("builder '%s' uses unknown slaves %s" %
                            (b.name, ", ".join(`u` for u in unknowns)))
            if b.name in seen_names:
                error("duplicate builder name '%s'" % b.name)
            seen_names.add(b.name)

            if b.builddir in seen_builddirs:
                error("duplicate builder builddir '%s'" % b.builddir)
            seen_builddirs.add(b.builddir)


    def check_status(self):
        # allow status receivers to check themselves against the rest of the
        # receivers
        for s in self.status:
            s.checkConfig(self.status)


    def check_horizons(self):
        if self.logHorizon is not None and self.buildHorizon is not None:
            if self.logHorizon > self.buildHorizon:
                error("logHorizon must be less than or equal to buildHorizon")

    def check_slavePortnum(self):
        if self.slavePortnum:
            return

        if self.slaves:
            error("slaves are configured, but no slavePortnum is set")
        if self.debugPassword:
            error("debug client is configured, but no slavePortnum is set")


class BuilderConfig:

    def __init__(self, name=None, slavename=None, slavenames=None,
            builddir=None, slavebuilddir=None, factory=None, category=None,
            nextSlave=None, nextBuild=None, locks=None, env=None,
            properties=None, mergeRequests=None, description=None,
            canStartBuild=None):

        # name is required, and can't start with '_'
        if not name or type(name) not in (str, unicode):
            error("builder's name is required")
            name = '<unknown>'
        elif name[0] == '_':
            error("builder names must not start with an underscore: '%s'" % name)
        self.name = name

        # factory is required
        if factory is None:
            error("builder '%s' has no factory" % name)
        from buildbot.process.factory import BuildFactory
        if factory is not None and not isinstance(factory, BuildFactory):
            error("builder '%s's factory is not a BuildFactory instance" % name)
        self.factory = factory

        # slavenames can be a single slave name or a list, and should also
        # include slavename, if given
        if type(slavenames) is str:
            slavenames = [ slavenames ]
        if slavenames:
            if not isinstance(slavenames, list):
                error("builder '%s': slavenames must be a list or a string" %
                        (name,))
        else:
            slavenames = []

        if slavename:
            if type(slavename) != str:
                error("builder '%s': slavename must be a string" % (name,))
            slavenames = slavenames + [ slavename ]
        if not slavenames:
            error("builder '%s': at least one slavename is required" % (name,))

        self.slavenames = slavenames

        # builddir defaults to name
        if builddir is None:
            builddir = safeTranslate(name)
        self.builddir = builddir

        # slavebuilddir defaults to builddir
        if slavebuilddir is None:
            slavebuilddir = builddir
        self.slavebuilddir = slavebuilddir

        # remainder are optional
        if category is not None and not isinstance(category, str):
            error("builder '%s': category must be a string" % (name,))

        self.category = category or ''
        self.nextSlave = nextSlave
        if nextSlave and not callable(nextSlave):
            error('nextSlave must be a callable')
        self.nextBuild = nextBuild
        if nextBuild and not callable(nextBuild):
            error('nextBuild must be a callable')
        self.canStartBuild = canStartBuild
        if canStartBuild and not callable(canStartBuild):
            error('canStartBuild must be a callable')

        self.locks = locks or []
        self.env = env or {}
        if not isinstance(self.env, dict):
            error("builder's env must be a dictionary")
        self.properties = properties or {}
        self.mergeRequests = mergeRequests

        self.description = description


    def getConfigDict(self):
        # note: this method will disappear eventually - put your smarts in the
        # constructor!
        rv = {
            'name': self.name,
            'slavenames': self.slavenames,
            'factory': self.factory,
            'builddir': self.builddir,
            'slavebuilddir': self.slavebuilddir,
        }
        if self.category:
            rv['category'] = self.category
        if self.nextSlave:
            rv['nextSlave'] = self.nextSlave
        if self.nextBuild:
            rv['nextBuild'] = self.nextBuild
        if self.locks:
            rv['locks'] = self.locks
        if self.env:
            rv['env'] = self.env
        if self.properties:
            rv['properties'] = self.properties
        if self.mergeRequests:
            rv['mergeRequests'] = self.mergeRequests
        if self.description:
            rv['description'] = self.description
        return rv


class ReconfigurableServiceMixin:

    reconfig_priority = 128

    @defer.inlineCallbacks
    def reconfigService(self, new_config):
        if not service.IServiceCollection.providedBy(self):
            return

        # get a list of child services to reconfigure
        reconfigurable_services = [ svc
                for svc in self
                if isinstance(svc, ReconfigurableServiceMixin) ]

        # sort by priority
        reconfigurable_services.sort(key=lambda svc : -svc.reconfig_priority)

        for svc in reconfigurable_services:
            yield svc.reconfigService(new_config)<|MERGE_RESOLUTION|>--- conflicted
+++ resolved
@@ -193,34 +193,11 @@
 
         _errors = errors
         # and defer the rest to sub-functions, for code clarity
-<<<<<<< HEAD
-        config.load_global(filename, config_dict, errors)
-        config.load_validation(filename, config_dict, errors)
-        config.load_db(filename, config_dict, errors)
-        config.load_mq(filename, config_dict, errors)
-        config.load_metrics(filename, config_dict, errors)
-        config.load_caches(filename, config_dict, errors)
-        config.load_schedulers(filename, config_dict, errors)
-        config.load_builders(filename, config_dict, errors)
-        config.load_slaves(filename, config_dict, errors)
-        config.load_change_sources(filename, config_dict, errors)
-        config.load_status(filename, config_dict, errors)
-        config.load_user_managers(filename, config_dict, errors)
-        config.load_www(filename, config_dict, errors)
-
-        # run some sanity checks
-        config.check_single_master(errors)
-        config.check_schedulers(errors)
-        config.check_locks(errors)
-        config.check_builders(errors)
-        config.check_status(errors)
-        config.check_horizons(errors)
-        config.check_slavePortnum(errors)
-=======
         try:
             config.load_global(filename, config_dict)
             config.load_validation(filename, config_dict)
             config.load_db(filename, config_dict)
+            config.load_mq(filename, config_dict)
             config.load_metrics(filename, config_dict)
             config.load_caches(filename, config_dict)
             config.load_schedulers(filename, config_dict)
@@ -229,6 +206,7 @@
             config.load_change_sources(filename, config_dict)
             config.load_status(filename, config_dict)
             config.load_user_managers(filename, config_dict)
+            config.load_www(filename, config_dict)
 
             # run some sanity checks
             config.check_single_master()
@@ -240,7 +218,6 @@
             config.check_slavePortnum()
         finally:
             _errors = None
->>>>>>> 2b154468
 
         if errors:
             raise errors
@@ -357,13 +334,8 @@
     def load_db(self, filename, config_dict):
         if 'db' in config_dict:
             db = config_dict['db']
-<<<<<<< HEAD
             if set(db.keys()) - set(['db_url', 'db_poll_interval']):
-                errors.addError("unrecognized keys in c['db']")
-=======
-            if set(db.keys()) > set(['db_url', 'db_poll_interval']):
                 error("unrecognized keys in c['db']")
->>>>>>> 2b154468
             self.db.update(db)
         if 'db_url' in config_dict:
             self.db['db_url'] = config_dict['db_url']
@@ -373,14 +345,13 @@
         # we don't attempt to parse db URLs here - the engine strategy will do
         # so.
 
-<<<<<<< HEAD
         # db_poll_interval is deprecated
         if 'db_poll_interval' in self.db:
             log.msg("NOTE: db_poll_interval is deprecated and will be ignored")
             del self.db['db_poll_interval']
 
 
-    def load_mq(self, filename, config_dict, errors):
+    def load_mq(self, filename, config_dict):
         from buildbot.mq import connector # avoid circular imports
         if 'mq' in config_dict:
             self.mq.update(config_dict['mq'])
@@ -388,23 +359,14 @@
         classes = connector.MQConnector.classes
         typ = self.mq.get('type', 'simple')
         if typ not in classes:
-            errors.addError("mq type '%s' is not known" % (typ,))
+            error("mq type '%s' is not known" % (typ,))
             return
 
         known_keys = classes[typ]['keys']
         unk = set(self.mq.keys()) - known_keys - set(['type'])
         if unk:
-            errors.addError("unrecognized keys in c['mq']: %s"
+            error("unrecognized keys in c['mq']: %s"
                     % (', '.join(unk),))
-=======
-        # check the db_poll_interval
-        db_poll_interval = self.db['db_poll_interval']
-        if db_poll_interval is not None and \
-                    not isinstance(db_poll_interval, int):
-            error("c['db_poll_interval'] must be an int")
-        else:
-            self.db['db_poll_interval'] = db_poll_interval
->>>>>>> 2b154468
 
 
     def load_metrics(self, filename, config_dict):
@@ -566,8 +528,7 @@
         self.user_managers = user_managers
 
 
-<<<<<<< HEAD
-    def load_www(self, filename, config_dict, errors):
+    def load_www(self, filename, config_dict):
         if 'www' not in config_dict:
             return
         www_cfg = config_dict['www']
@@ -581,10 +542,7 @@
             self.www['url'] += '/'
 
 
-    def check_single_master(self, errors):
-=======
     def check_single_master(self):
->>>>>>> 2b154468
         # check additional problems that are only valid in a single-master
         # installation
         if self.multiMaster:
