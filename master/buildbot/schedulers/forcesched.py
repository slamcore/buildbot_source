--- conflicted
+++ resolved
@@ -650,16 +650,12 @@
         properties.setProperty("reason", reason, "Force Build Form")
         properties.setProperty("owner", owner, "Force Build Form")
 
-<<<<<<< HEAD
-        r = (u"A build was forced by '%s': %s" % (owner, reason))
+        r = self.reasonString % {'owner': owner, 'reason': reason}
 
         # turn sourcestamps into a list
         for cb, ss in sourcestamps.iteritems():
             ss['codebase'] = cb
         sourcestamps = sourcestamps.values()
-=======
-        r = self.reasonString % {'owner': owner, 'reason': reason}
->>>>>>> 2ffeba0c
 
         # everything is validated, we can create our source stamp, and buildrequest
         res = yield self.addBuildsetForSourceStampsWithDefaults(
