--- conflicted
+++ resolved
@@ -81,15 +81,10 @@
 Running Buildbot's Tests (optional)
 ~~~~~~~~~~~~~~~~~~~~~~~~~~~~~~~~~~~
 
-<<<<<<< HEAD
 If you wish, you can run the buildbot unit test suite.
 First, ensure you have the `mock <http://pypi.python.org/pypi/mock>`_ Python module installed from PyPI.
-=======
-If you wish, you can run the Buildbot unit test suite. 
-You must not be using a Python wheels packaged version of Buildbot or have specified the bdist_wheel command when building. 
-The test suite is not included with the PyPi packaged version. 
-First, ensure you have the `mock <http://pypi.python.org/pypi/mock>`_ Python module installed from PyPi.
->>>>>>> dd16d8cf
+You must not be using a Python wheels packaged version of Buildbot or have specified the bdist_wheel command when building.
+The test suite is not included with the PyPi packaged version.
 This module is not required for ordinary Buildbot operation - only to run the tests.
 Note that this is not the same as the Fedora ``mock`` package!
 
