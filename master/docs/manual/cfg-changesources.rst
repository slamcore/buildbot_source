--- conflicted
+++ resolved
@@ -1203,39 +1203,3 @@
 
 Buildbot already provides a web frontend, and that frontend can easily be used to receive HTTP push notifications of commits from services like GitHub.
 See :ref:`Change-Hooks` for more information.
-<<<<<<< HEAD
-=======
-
-.. bb:chsrc:: GoogleCodeAtomPoller
-
-.. _GoogleCodeAtomPoller:
-
-GoogleCodeAtomPoller
-~~~~~~~~~~~~~~~~~~~~
-
-The :bb:chsrc:`GoogleCodeAtomPoller` periodically polls a Google Code Project's commit feed for changes.
-Works on SVN, Git, and Mercurial repositories.
-Branches are not understood (yet).
-It accepts the following arguments:
-
-``feedurl``
-    The commit Atom feed URL of the GoogleCode repository (MANDATORY)
-
-``pollinterval``
-    Polling frequency for the feed (in seconds).
-    Default is 1 hour (OPTIONAL)
-
-As an example, to poll the Ostinato project's commit feed every 3 hours, the configuration would look like this:
-
-.. code-block:: python
-
-    from googlecode_atom import GoogleCodeAtomPoller
-
-    c['change_source'] = GoogleCodeAtomPoller(
-        feedurl="http://code.google.com/feeds/p/ostinato/hgchanges/basic",
-        pollinterval=10800)
-
-.. note::
-
-   You will need to download :src:`master/contrib/googlecode_atom.py` from the Buildbot source and install it somewhere on your :envvar:`PYTHONPATH` first.
->>>>>>> 7eb8a6e0
