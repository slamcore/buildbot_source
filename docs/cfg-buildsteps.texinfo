@c TODO: go over this file to organize into classes
@c and be sure all index entries are in place

@c TODO:
@c @bsindex buildbot.steps.python_twisted.HLint
@c @bsindex buildbot.steps.python_twisted.Trial
@c @bsindex buildbot.steps.python_twisted.ProcessDocs
@c @bsindex buildbot.steps.python_twisted.BuildDebs
@c @bsindex buildbot.steps.python_twisted.RemovePYCs

@code{BuildStep}s are usually specified in the buildmaster's
configuration file, in a list that goes into the @code{BuildFactory}.
The @code{BuildStep} instances in this list are used as templates to
construct new independent copies for each build (so that state can be
kept on the @code{BuildStep} in one build without affecting a later
build). Each @code{BuildFactory} can be created with a list of steps,
or the factory can be created empty and then steps added to it using
the @code{addStep} method:

@example
from buildbot.steps import source, shell
from buildbot.process import factory

f = factory.BuildFactory()
f.addStep(source.SVN(svnurl="http://svn.example.org/Trunk/"))
f.addStep(shell.ShellCommand(command=["make", "all"]))
f.addStep(shell.ShellCommand(command=["make", "test"]))
@end example

The rest of this section lists all the standard BuildStep objects
available for use in a Build, and the parameters which can be used to
control each.

@menu
* Common Parameters::
* Using Build Properties::
* Source Checkout::
* ShellCommand::
* Python BuildSteps::
* Transferring Files::
* Steps That Run on the Master::
* Triggering Schedulers::
* Writing New BuildSteps::
* Build Step Index::
@end menu

@node Common Parameters
@subsection Common Parameters

All BuildSteps accept some common parameters. Some of these control
how their individual status affects the overall build. Others are used
to specify which @code{Locks} (see @pxref{Interlocks}) should be
acquired before allowing the step to run.

Arguments common to all @code{BuildStep} subclasses:

@table @code
@item name
the name used to describe the step on the status display. It is also
used to give a name to any LogFiles created by this step.

@item haltOnFailure
if True, a FAILURE of this build step will cause the build to halt
immediately. Steps with @code{alwaysRun=True} are still run. Generally
speaking, haltOnFailure implies flunkOnFailure (the default for most
BuildSteps). In some cases, particularly series of tests, it makes sense
to haltOnFailure if something fails early on but not flunkOnFailure.
This can be achieved with haltOnFailure=True, flunkOnFailure=False.

@item flunkOnWarnings
when True, a WARNINGS or FAILURE of this build step will mark the
overall build as FAILURE. The remaining steps will still be executed.

@item flunkOnFailure
when True, a FAILURE of this build step will mark the overall build as
a FAILURE. The remaining steps will still be executed.

@item warnOnWarnings
when True, a WARNINGS or FAILURE of this build step will mark the
overall build as having WARNINGS. The remaining steps will still be
executed.

@item warnOnFailure
when True, a FAILURE of this build step will mark the overall build as
having WARNINGS. The remaining steps will still be executed.

@item alwaysRun
if True, this build step will always be run, even if a previous buildstep
with @code{haltOnFailure=True} has failed.

@item doStepIf
A step can be configured to only run under certain conditions.  To do this, set
the step's @code{doStepIf} to a boolean value, or to a function that returns a
boolean value.  If the value or function result is false, then the step will
return SKIPPED without doing anything.  Oherwise, the step will be executed
normally.  If you set @code{doStepIf} to a function, that function should
accept one parameter, which will be the @code{Step} object itself.

@item locks
a list of Locks (instances of @code{buildbot.locks.SlaveLock} or
@code{buildbot.locks.MasterLock}) that should be acquired before starting this
Step. The Locks will be released when the step is complete. Note that this is a
list of actual Lock instances, not names. Also note that all Locks must have
unique names.  See @ref{Interlocks}.

@end table

@node Using Build Properties
@subsection Using Build Properties
@cindex Properties

Build properties are a generalized way to provide configuration
information to build steps; see @ref{Build Properties}.

Some build properties are inherited from external sources -- global
properties, schedulers, or buildslaves.  Some build properties are
set when the build starts, such as the SourceStamp information. Other
properties can be set by BuildSteps as they run, for example the
various Source steps will set the @code{got_revision} property to the
source revision that was actually checked out (which can be useful
when the SourceStamp in use merely requested the ``latest revision'':
@code{got_revision} will tell you what was actually built).

In custom BuildSteps, you can get and set the build properties with
the @code{getProperty}/@code{setProperty} methods. Each takes a string
for the name of the property, and returns or accepts an
arbitrary@footnote{Build properties are serialized along with the
build results, so they must be serializable. For this reason, the
value of any build property should be simple inert data: strings,
numbers, lists, tuples, and dictionaries. They should not contain
class instances.} object. For example:

@example
class MakeTarball(ShellCommand):
    def start(self):
        if self.getProperty("os") == "win":
            self.setCommand([ ... ]) # windows-only command
        else:
            self.setCommand([ ... ]) # equivalent for other systems
        ShellCommand.start(self)
@end example

@menu
* WithProperties::
@end menu

@node WithProperties
@subsubsection WithProperties
@cindex WithProperties

You can use build properties in ShellCommands by using the
@code{WithProperties} wrapper when setting the arguments of
the ShellCommand. This interpolates the named build properties
into the generated shell command.  Most step parameters accept
@code{WithProperties}.  Please file bugs for any parameters which
do not.

@example
from buildbot.steps.shell import ShellCommand
from buildbot.process.properties import WithProperties

f.addStep(ShellCommand(
          command=["tar", "czf",
                   WithProperties("build-%s.tar.gz", "revision"),
                   "source"]))
@end example

If this BuildStep were used in a tree obtained from Subversion, it
would create a tarball with a name like @file{build-1234.tar.gz}.

The @code{WithProperties} function does @code{printf}-style string
interpolation, using strings obtained by calling
@code{build.getProperty(propname)}. Note that for every @code{%s} (or
@code{%d}, etc), you must have exactly one additional argument to
indicate which build property you want to insert.

You can also use python dictionary-style string interpolation by using
the @code{%(propname)s} syntax. In this form, the property name goes
in the parentheses, and WithProperties takes @emph{no} additional
arguments:

@example
f.addStep(ShellCommand(
          command=["tar", "czf",
                   WithProperties("build-%(revision)s.tar.gz"),
                   "source"]))
@end example

Don't forget the extra ``s'' after the closing parenthesis! This is
the cause of many confusing errors.

The dictionary-style interpolation supports a number of more advanced
syntaxes, too.

@table @code

@item propname:-replacement
If @code{propname} exists, substitute its value; otherwise,
substitute @code{replacement}.  @code{replacement} may be empty
(@code{%(propname:-)s})

@item propname:+replacement
If @code{propname} exists, substitute @code{replacement}; otherwise,
substitute an empty string.

@end table

Although these are similar to shell substitutions, no other
substitutions are currently supported, and @code{replacement} in the
above cannot contain more substitutions.

Note: like python, you can either do positional-argument interpolation
@emph{or} keyword-argument interpolation, not both. Thus you cannot use
a string like @code{WithProperties("foo-%(revision)s-%s", "branch")}.

@heading Common Build Properties

The following build properties are set when the build is started, and
are available to all steps.

@table @code
@item branch

This comes from the build's SourceStamp, and describes which branch is
being checked out. This will be @code{None} (which interpolates into
@code{WithProperties} as an empty string) if the build is on the
default branch, which is generally the trunk. Otherwise it will be a
string like ``branches/beta1.4''. The exact syntax depends upon the VC
system being used.

@item revision

This also comes from the SourceStamp, and is the revision of the source code
tree that was requested from the VC system. When a build is requested of a
specific revision (as is generally the case when the build is triggered by
Changes), this will contain the revision specification. This is always a
string, although the syntax depends upon the VC system in use: for SVN it is an
integer, for Mercurial it is a short string, for Darcs it is a rather large
string, etc.

If the ``force build'' button was pressed, the revision will be @code{None},
which means to use the most recent revision available.  This is a ``trunk
build''. This will be interpolated as an empty string.

@item got_revision

This is set when a Source step checks out the source tree, and
provides the revision that was actually obtained from the VC system.
In general this should be the same as @code{revision}, except for
trunk builds, where @code{got_revision} indicates what revision was
current when the checkout was performed. This can be used to rebuild
the same source code later.

Note that for some VC systems (Darcs in particular), the revision is a
large string containing newlines, and is not suitable for interpolation
into a filename.

@item buildername

This is a string that indicates which Builder the build was a part of.
The combination of buildername and buildnumber uniquely identify a
build.

@item buildnumber

Each build gets a number, scoped to the Builder (so the first build
performed on any given Builder will have a build number of 0). This
integer property contains the build's number.

@item slavename

This is a string which identifies which buildslave the build is
running on.

@item scheduler

If the build was started from a scheduler, then this property will
contain the name of that scheduler.

@item repository

The repository of the sourcestamp for this build

@item project

The project of the sourcestamp for this build

@end table

@node Source Checkout
@subsection Source Checkout

The first step of any build is typically to acquire the source code
from which the build will be performed. There are several classes to
handle this, one for each of the different source control system that
Buildbot knows about. For a description of how Buildbot treats source
control in general, see @ref{Version Control Systems}.

All source checkout steps accept some common parameters to control how
they get the sources and where they should be placed. The remaining
per-VC-system parameters are mostly to specify where exactly the
sources are coming from.

@table @code
@item mode

a string describing the kind of VC operation that is desired. Defaults
to @code{update}.

@table @code
@item update
specifies that the CVS checkout/update should be performed directly
into the workdir. Each build is performed in the same directory,
allowing for incremental builds. This minimizes disk space, bandwidth,
and CPU time. However, it may encounter problems if the build process
does not handle dependencies properly (sometimes you must do a ``clean
build'' to make sure everything gets compiled), or if source files are
deleted but generated files can influence test behavior (e.g. python's
.pyc files), or when source directories are deleted but generated
files prevent CVS from removing them. Builds ought to be correct
regardless of whether they are done ``from scratch'' or incrementally,
but it is useful to test both kinds: this mode exercises the
incremental-build style.

@item copy
specifies that the CVS workspace should be maintained in a separate
directory (called the 'copydir'), using checkout or update as
necessary. For each build, a new workdir is created with a copy of the
source tree (rm -rf workdir; cp -r copydir workdir). This doubles the
disk space required, but keeps the bandwidth low (update instead of a
full checkout). A full 'clean' build is performed each time. This
avoids any generated-file build problems, but is still occasionally
vulnerable to CVS problems such as a repository being manually
rearranged, causing CVS errors on update which are not an issue with a
full checkout.

@c TODO: something is screwy about this, revisit. Is it the source
@c directory or the working directory that is deleted each time?

@item clobber
specifes that the working directory should be deleted each time,
necessitating a full checkout for each build. This insures a clean
build off a complete checkout, avoiding any of the problems described
above. This mode exercises the ``from-scratch'' build style.

@item export
this is like @code{clobber}, except that the 'cvs export' command is
used to create the working directory. This command removes all CVS
metadata files (the CVS/ directories) from the tree, which is
sometimes useful for creating source tarballs (to avoid including the
metadata in the tar file).
@end table

@item workdir
like all Steps, this indicates the directory where the build will take
place. Source Steps are special in that they perform some operations
outside of the workdir (like creating the workdir itself).

@item alwaysUseLatest
if True, bypass the usual ``update to the last Change'' behavior, and
always update to the latest changes instead.

@item retry
If set, this specifies a tuple of @code{(delay, repeats)} which means
that when a full VC checkout fails, it should be retried up to
@var{repeats} times, waiting @var{delay} seconds between attempts. If
you don't provide this, it defaults to @code{None}, which means VC
operations should not be retried. This is provided to make life easier
for buildslaves which are stuck behind poor network connections.

@end table


My habit as a developer is to do a @code{cvs update} and @code{make} each
morning. Problems can occur, either because of bad code being checked in, or
by incomplete dependencies causing a partial rebuild to fail where a
complete from-scratch build might succeed. A quick Builder which emulates
this incremental-build behavior would use the @code{mode='update'}
setting.

On the other hand, other kinds of dependency problems can cause a clean
build to fail where a partial build might succeed. This frequently results
from a link step that depends upon an object file that was removed from a
later version of the tree: in the partial tree, the object file is still
around (even though the Makefiles no longer know how to create it).

``official'' builds (traceable builds performed from a known set of
source revisions) are always done as clean builds, to make sure it is
not influenced by any uncontrolled factors (like leftover files from a
previous build). A ``full'' Builder which behaves this way would want
to use the @code{mode='clobber'} setting.

Each VC system has a corresponding source checkout class: their
arguments are described on the following pages.


@menu
* CVS::
* SVN::
* Darcs::
* Mercurial::
* Arch::
* Bazaar::
* Bzr::
* P4::
* Git::
* BitKeeper::
@end menu

@node CVS
@subsubsection CVS
@cindex CVS Checkout
@bsindex buildbot.steps.source.CVS


The @code{CVS} build step performs a @uref{http://www.nongnu.org/cvs/,
CVS} checkout or update. It takes the following arguments:

@table @code
@item cvsroot
(required): specify the CVSROOT value, which points to a CVS
repository, probably on a remote machine. For example, the cvsroot
value you would use to get a copy of the Buildbot source code is
@code{:pserver:anonymous@@cvs.sourceforge.net:/cvsroot/buildbot}

@item cvsmodule
(required): specify the cvs @code{module}, which is generally a
subdirectory of the CVSROOT. The cvsmodule for the Buildbot source
code is @code{buildbot}.

@item branch
a string which will be used in a @code{-r} argument. This is most
useful for specifying a branch to work on. Defaults to @code{HEAD}.

@item global_options
a list of flags to be put before the verb in the CVS command.

@item checkoutDelay
if set, the number of seconds to put between the timestamp of the last
known Change and the value used for the @code{-D} option. Defaults to
half of the parent Build's treeStableTimer.

@end table


@node SVN
@subsubsection SVN

@cindex SVN Checkout
@bsindex buildbot.steps.source.SVN


The @code{SVN} build step performs a
@uref{http://subversion.tigris.org, Subversion} checkout or update.
There are two basic ways of setting up the checkout step, depending
upon whether you are using multiple branches or not.

If all of your builds use the same branch, then you should create the
@code{SVN} step with the @code{svnurl} argument:

@table @code
@item svnurl
(required): this specifies the @code{URL} argument that will be given
to the @code{svn checkout} command. It dictates both where the
repository is located and which sub-tree should be extracted. In this
respect, it is like a combination of the CVS @code{cvsroot} and
@code{cvsmodule} arguments. For example, if you are using a remote
Subversion repository which is accessible through HTTP at a URL of
@code{http://svn.example.com/repos}, and you wanted to check out the
@code{trunk/calc} sub-tree, you would use
@code{svnurl="http://svn.example.com/repos/trunk/calc"} as an argument
to your @code{SVN} step.
@end table

If, on the other hand, you are building from multiple branches, then
you should create the @code{SVN} step with the @code{baseURL} and
@code{defaultBranch} arguments instead:

@table @code
@item baseURL
(required): this specifies the base repository URL, to which a branch
name will be appended. It should probably end in a slash.

@item defaultBranch
(optional): this specifies the name of the branch to use when a Build
does not provide one of its own. This will be appended to
@code{baseURL} to create the string that will be passed to the
@code{svn checkout} command.

@item username
(optional): if specified, this will be passed to the @code{svn}
binary with a @code{--username} option.

@item password
(optional): if specified, this will be passed to the @code{svn}
binary with a @code{--password} option.  The password itself will be
suitably obfuscated in the logs.

@item extra_args
(optional): if specified, an array of strings that will be passed as
extra arguments to the @code{svn} binary.

@item keep_on_purge
(optional): specific files or directories to keep between purges,
like some build outputs that can be reused between builds.

@item ignore_ignores
(optional): when purging changes, don't use rules defined in
svn:ignore properties and global-ignores in subversion/config.

@item always_purge
(optional): if set to True, always purge local changes before updating. This deletes unversioned files and reverts everything that would appear in a @code{svn status}.

@item depth
(optional): Specify depth argument to achieve sparse checkout.  Only available if slave has Subversion 1.5 or higher.

If set to "empty" updates will not pull in any files or subdirectories not already present. If set to "files", updates will pull in any files not already present, but not directories.  If set to "immediates", updates willl pull in any files or subdirectories not already present, the new subdirectories will have depth: empty.  If set to "infinity", updates will pull in any files or subdirectories not already present; the new subdirectories will have depth-infinity. Infinity is equivalent to SVN default update behavior, without specifying any depth argument.

@end table

If you are using branches, you must also make sure your
@code{ChangeSource} will report the correct branch names.

@heading branch example

Let's suppose that the ``MyProject'' repository uses branches for the
trunk, for various users' individual development efforts, and for
several new features that will require some amount of work (involving
multiple developers) before they are ready to merge onto the trunk.
Such a repository might be organized as follows:

@example
svn://svn.example.org/MyProject/trunk
svn://svn.example.org/MyProject/branches/User1/foo
svn://svn.example.org/MyProject/branches/User1/bar
svn://svn.example.org/MyProject/branches/User2/baz
svn://svn.example.org/MyProject/features/newthing
svn://svn.example.org/MyProject/features/otherthing
@end example

Further assume that we want the Buildbot to run tests against the
trunk and against all the feature branches (i.e., do a
checkout/compile/build of branch X when a file has been changed on
branch X, when X is in the set [trunk, features/newthing,
features/otherthing]). We do not want the Buildbot to automatically
build any of the user branches, but it should be willing to build a
user branch when explicitly requested (most likely by the user who
owns that branch).

There are three things that need to be set up to accomodate this
system. The first is a ChangeSource that is capable of identifying the
branch which owns any given file. This depends upon a user-supplied
function, in an external program that runs in the SVN commit hook and
connects to the buildmaster's @code{PBChangeSource} over a TCP
connection. (you can use the ``@code{buildbot sendchange}'' utility
for this purpose, but you will still need an external program to
decide what value should be passed to the @code{--branch=} argument).
For example, a change to a file with the SVN url of
``svn://svn.example.org/MyProject/features/newthing/src/foo.c'' should
be broken down into a Change instance with
@code{branch='features/newthing'} and @code{file='src/foo.c'}.

The second piece is an @code{AnyBranchScheduler} which will pay
attention to the desired branches. It will not pay attention to the
user branches, so it will not automatically start builds in response
to changes there. The AnyBranchScheduler class requires you to
explicitly list all the branches you want it to use, but it would not
be difficult to write a subclass which used
@code{branch.startswith('features/'} to remove the need for this
explicit list. Or, if you want to build user branches too, you can use
AnyBranchScheduler with @code{branches=None} to indicate that you want
it to pay attention to all branches.

The third piece is an @code{SVN} checkout step that is configured to
handle the branches correctly, with a @code{baseURL} value that
matches the way the ChangeSource splits each file's URL into base,
branch, and file.

@example
from buildbot.changes.pb import PBChangeSource
from buildbot.scheduler import AnyBranchScheduler
from buildbot.process import source, factory
from buildbot.steps import source, shell

c['change_source'] = PBChangeSource()
s1 = AnyBranchScheduler('main',
                        ['trunk', 'features/newthing', 'features/otherthing'],
                        10*60, ['test-i386', 'test-ppc'])
c['schedulers'] = [s1]

f = factory.BuildFactory()
f.addStep(source.SVN(mode='update',
                     baseURL='svn://svn.example.org/MyProject/',
                     defaultBranch='trunk'))
f.addStep(shell.Compile(command="make all"))
f.addStep(shell.Test(command="make test"))

c['builders'] = [
  @{'name':'test-i386', 'slavename':'bot-i386', 'builddir':'test-i386',
                       'factory':f @},
  @{'name':'test-ppc', 'slavename':'bot-ppc', 'builddir':'test-ppc',
                      'factory':f @},
 ]
@end example

In this example, when a change arrives with a @code{branch} attribute
of ``trunk'', the resulting build will have an SVN step that
concatenates ``svn://svn.example.org/MyProject/'' (the baseURL) with
``trunk'' (the branch name) to get the correct svn command. If the
``newthing'' branch has a change to ``src/foo.c'', then the SVN step
will concatenate ``svn://svn.example.org/MyProject/'' with
``features/newthing'' to get the svnurl for checkout.

@node Darcs
@subsubsection Darcs

@cindex Darcs Checkout
@bsindex buildbot.steps.source.Darcs


The @code{Darcs} build step performs a
@uref{http://darcs.net/, Darcs} checkout or update.

Like @xref{SVN}, this step can either be configured to always check
out a specific tree, or set up to pull from a particular branch that
gets specified separately for each build. Also like SVN, the
repository URL given to Darcs is created by concatenating a
@code{baseURL} with the branch name, and if no particular branch is
requested, it uses a @code{defaultBranch}. The only difference in
usage is that each potential Darcs repository URL must point to a
fully-fledged repository, whereas SVN URLs usually point to sub-trees
of the main Subversion repository. In other words, doing an SVN
checkout of @code{baseURL} is legal, but silly, since you'd probably
wind up with a copy of every single branch in the whole repository.
Doing a Darcs checkout of @code{baseURL} is just plain wrong, since
the parent directory of a collection of Darcs repositories is not
itself a valid repository.

The Darcs step takes the following arguments:

@table @code
@item repourl
(required unless @code{baseURL} is provided): the URL at which the
Darcs source repository is available.

@item baseURL
(required unless @code{repourl} is provided): the base repository URL,
to which a branch name will be appended. It should probably end in a
slash.

@item defaultBranch
(allowed if and only if @code{baseURL} is provided): this specifies
the name of the branch to use when a Build does not provide one of its
own. This will be appended to @code{baseURL} to create the string that
will be passed to the @code{darcs get} command.
@end table

@node Mercurial
@subsubsection Mercurial

@cindex Mercurial Checkout
@bsindex buildbot.steps.source.Mercurial


The @code{Mercurial} build step performs a
@uref{http://selenic.com/mercurial, Mercurial} (aka ``hg'') checkout
or update.

Branches are available in two modes: ''dirname'' like @xref{Darcs}, or
''inrepo'', which uses the repository internal branches. Make sure this
setting matches your changehook, if you have that installed.

The Mercurial step takes the following arguments:

@table @code
@item repourl
(required unless @code{baseURL} is provided): the URL at which the
Mercurial source repository is available.

@item baseURL
(required unless @code{repourl} is provided): the base repository URL,
to which a branch name will be appended. It should probably end in a
slash.

@item defaultBranch
(allowed if and only if @code{baseURL} is provided): this specifies
the name of the branch to use when a Build does not provide one of its
own. This will be appended to @code{baseURL} to create the string that
will be passed to the @code{hg clone} command.

@item branchType
either 'dirname' (default) or 'inrepo' depending on whether
the branch name should be appended to the @code{baseURL}
or the branch is a mercurial named branch and can be
found within the @code{repourl}.

@item clobberOnBranchChange
boolean, defaults to True. If set and
using inrepos branches, clobber the tree
at each branch change. Otherwise, just
update to the branch.

@end table


@node Arch
@subsubsection Arch

@cindex Arch Checkout
@bsindex buildbot.steps.source.Arch


The @code{Arch} build step performs an @uref{http://gnuarch.org/,
Arch} checkout or update using the @code{tla} client. It takes the
following arguments:

@table @code
@item url
(required): this specifies the URL at which the Arch source archive is
available.

@item version
(required): this specifies which ``development line'' (like a branch)
should be used. This provides the default branch name, but individual
builds may specify a different one.

@item archive
(optional): Each repository knows its own archive name. If this
parameter is provided, it must match the repository's archive name.
The parameter is accepted for compatibility with the @code{Bazaar}
step, below.

@end table

@node Bazaar
@subsubsection Bazaar

@cindex Bazaar Checkout
@bsindex buildbot.steps.source.Bazaar


@code{Bazaar} is an alternate implementation of the Arch VC system,
which uses a client named @code{baz}. The checkout semantics are just
different enough from @code{tla} that there is a separate BuildStep for
it.

It takes exactly the same arguments as @code{Arch}, except that the
@code{archive=} parameter is required. (baz does not emit the archive
name when you do @code{baz register-archive}, so we must provide it
ourselves).


@node Bzr
@subsubsection Bzr

@cindex Bzr Checkout
@bsindex buildbot.steps.source.Bzr

@code{bzr} is a descendant of Arch/Baz, and is frequently referred to
as simply ``Bazaar''. The repository-vs-workspace model is similar to
Darcs, but it uses a strictly linear sequence of revisions (one
history per branch) like Arch. Branches are put in subdirectories.
This makes it look very much like Mercurial. It takes the following
arguments:

@table @code

@item repourl
(required unless @code{baseURL} is provided): the URL at which the
Bzr source repository is available.

@item baseURL
(required unless @code{repourl} is provided): the base repository URL,
to which a branch name will be appended. It should probably end in a
slash.

@item defaultBranch
(allowed if and only if @code{baseURL} is provided): this specifies
the name of the branch to use when a Build does not provide one of its
own. This will be appended to @code{baseURL} to create the string that
will be passed to the @code{bzr checkout} command.

@item forceSharedRepo
(boolean, optional, defaults to False): If set to True, the working directory
will be made into a bzr shared repository if it is not already. Shared
repository greatly reduces the amount of history data that needs to be
downloaded if not using update/copy mode, or if using update/copy mode with
multiple branches.
@end table



@node P4
@subsubsection P4

@cindex Perforce Update
@bsindex buildbot.steps.source.P4
@c TODO @bsindex buildbot.steps.source.P4Sync


The @code{P4} build step creates a @uref{http://www.perforce.com/,
Perforce} client specification and performs an update.

@table @code
@item p4base
A view into the Perforce depot without branch name or trailing "...".
Typically "//depot/proj/".
@item defaultBranch
A branch name to append on build requests if none is specified.
Typically "trunk".
@item p4port
(optional): the host:port string describing how to get to the P4 Depot
(repository), used as the -p argument for all p4 commands.
@item p4user
(optional): the Perforce user, used as the -u argument to all p4
commands.
@item p4passwd
(optional): the Perforce password, used as the -p argument to all p4
commands.
@item p4extra_views
(optional): a list of (depotpath, clientpath) tuples containing extra
views to be mapped into the client specification. Both will have
"/..." appended automatically. The client name and source directory
will be prepended to the client path.
@item p4client
(optional): The name of the client to use. In mode='copy' and
mode='update', it's particularly important that a unique name is used
for each checkout directory to avoid incorrect synchronization. For
this reason, Python percent substitution will be performed on this value
to replace %(slave)s with the slave name and %(builder)s with the
builder name. The default is "buildbot_%(slave)s_%(build)s".
@end table


@node Git
@subsubsection Git

@cindex Git Checkout
@bsindex buildbot.steps.source.Git

The @code{Git} build step clones or updates a @uref{http://git.or.cz/,
Git} repository and checks out the specified branch or revision. Note
that the buildbot supports Git version 1.2.0 and later: earlier
versions (such as the one shipped in Ubuntu 'Dapper') do not support
the @command{git init} command that the buildbot uses.

The Git step takes the following arguments:

@table @code
@item repourl
(required): the URL of the upstream Git repository.

@item branch
(optional): this specifies the name of the branch to use when a Build
does not provide one of its own. If this this parameter is not
specified, and the Build does not provide a branch, the ``master''
branch will be used.

@item ignore_ignores
(optional): when purging changes, don't use .gitignore and
.git/info/exclude.

@item submodules
(optional): when initializing/updating a Git repository, this decides whether
or not buildbot should consider git submodules.  Default: False.

@item shallow
(optional): instructs git to attempt shallow clones (@code{--depth 1}).  If the
user/scheduler asks for a specific revision, this parameter is ignored.

@end table


@node BitKeeper
@subsubsection BitKeeper

@cindex BitKeeper Checkout
@bsindex buildbot.steps.source.BK

The @code{BK} build step performs a @uref{http://www.bitkeeper.com/, BitKeeper}
checkout or update.

The BitKeeper step takes the following arguments:

@table @code
@item repourl
(required unless @code{baseURL} is provided): the URL at which the
BitKeeper source repository is available.

@item baseURL
(required unless @code{repourl} is provided): the base repository URL,
to which a branch name will be appended. It should probably end in a
slash.

@end table

@node ShellCommand
@subsection ShellCommand

Most interesting steps involve exectuing a process of some sort on the
buildslave.  The @code{ShellCommand} class handles this activity.

Several subclasses of ShellCommand are provided as starting points for
common build steps.

@menu
* Using ShellCommands::
* Configure::
* Compile::
* Visual C++::
* Test::
* TreeSize::
* PerlModuleTest::
* Testing with mysql-test-run::
* SetProperty::
* SubunitShellCommand::
@end menu

@node Using ShellCommands
@subsubsection Using ShellCommands

@bsindex buildbot.steps.shell.ShellCommand

This is a useful base class for just about everything you might want
to do during a build (except for the initial source checkout). It runs
a single command in a child shell on the buildslave. All stdout/stderr
is recorded into a LogFile. The step finishes with a status of FAILURE
if the command's exit code is non-zero, otherwise it has a status of
SUCCESS.

The preferred way to specify the command is with a list of argv strings,
since this allows for spaces in filenames and avoids doing any fragile
shell-escaping. You can also specify the command with a single string, in
which case the string is given to '/bin/sh -c COMMAND' for parsing.

On Windows, commands are run via @code{cmd.exe /c} which works well. However,
if you're running a batch file, the error level does not get propagated
correctly unless you add 'call' before your batch file's name:
@code{cmd=['call', 'myfile.bat', ...]}.

@code{ShellCommand} arguments:

@table @code
@item command
a list of strings (preferred) or single string (discouraged) which
specifies the command to be run. A list of strings is preferred
because it can be used directly as an argv array. Using a single
string (with embedded spaces) requires the buildslave to pass the
string to /bin/sh for interpretation, which raises all sorts of
difficult questions about how to escape or interpret shell
metacharacters.

@item workdir
All ShellCommands are run by default in the ``workdir'', which
defaults to the ``@file{build}'' subdirectory of the slave builder's
base directory. The absolute path of the workdir will thus be the
slave's basedir (set as an option to @code{buildbot create-slave},
@pxref{Creating a buildslave}) plus the builder's basedir (set in the
builder's @code{c['builddir']} key in master.cfg) plus the workdir
itself (a class-level attribute of the BuildFactory, defaults to
``@file{build}'').

For example:

@example
f.addStep(ShellCommand(command=["make", "test"],
                       workdir="build/tests"))
@end example

@item env
a dictionary of environment strings which will be added to the child
command's environment. For example, to run tests with a different i18n
language setting, you might use

@example
f.addStep(ShellCommand(command=["make", "test"],
                       env=@{'LANG': 'fr_FR'@}))
@end example

These variable settings will override any existing ones in the
buildslave's environment or the environment specified in the
Builder. The exception is PYTHONPATH, which is merged
with (actually prepended to) any existing $PYTHONPATH setting. The
value is treated as a list of directories to prepend, and a single
string is treated like a one-item list. For example, to prepend both
@file{/usr/local/lib/python2.3} and @file{/home/buildbot/lib/python}
to any existing $PYTHONPATH setting, you would do something like the
following:

@example
f.addStep(ShellCommand(
              command=["make", "test"],
              env=@{'PYTHONPATH': ["/usr/local/lib/python2.3",
                                   "/home/buildbot/lib/python"] @}))
@end example

Those variables support expansion so that if you just want to prepend
@file{/home/buildbot/bin} to the PATH environment variable, you can do
it by putting the value @code{$@{PATH@}} at the end of the string like
in the example below. Variables that doesn't exists on the slave will be
replaced by @code{""}.


@example
f.addStep(ShellCommand(
              command=["make", "test"],
<<<<<<< HEAD
              env=@{'PATH': "/home/buildbot/bin:${PATH}"@}))
=======
              env=@{'PATH': "/home/buildbot/bin:$@{PATH@}"@}))
>>>>>>> 1d27f737
@end example

@item want_stdout
if False, stdout from the child process is discarded rather than being
sent to the buildmaster for inclusion in the step's LogFile.

@item want_stderr
like @code{want_stdout} but for stderr. Note that commands run through
a PTY do not have separate stdout/stderr streams: both are merged into
stdout.

@item usePTY
Should this command be run in a @code{pty}?  The default is to observe the
configuration of the client (@pxref{Buildslave Options}), but specifying
@code{True} or @code{False} here will override the default.

The advantage of using a PTY is that ``grandchild'' processes are more likely
to be cleaned up if the build is interrupted or times out (since it enables the
use of a ``process group'' in which all child processes will be placed). The
disadvantages: some forms of Unix have problems with PTYs, some of your unit
tests may behave differently when run under a PTY (generally those which check
to see if they are being run interactively), and PTYs will merge the stdout and
stderr streams into a single output stream (which means the red-vs-black
coloring in the logfiles will be lost).

@item logfiles
Sometimes commands will log interesting data to a local file, rather
than emitting everything to stdout or stderr. For example, Twisted's
``trial'' command (which runs unit tests) only presents summary
information to stdout, and puts the rest into a file named
@file{_trial_temp/test.log}. It is often useful to watch these files
as the command runs, rather than using @command{/bin/cat} to dump
their contents afterwards.

The @code{logfiles=} argument allows you to collect data from these
secondary logfiles in near-real-time, as the step is running. It
accepts a dictionary which maps from a local Log name (which is how
the log data is presented in the build results) to either a remote filename
(interpreted relative to the build's working directory), or a dictionary
of options. Each named file will be polled on a regular basis (every couple
of seconds) as the build runs, and any new text will be sent over to the
buildmaster.

If you provide a dictionary of options instead of a string, you must specify
the @code{filename} key. You can optionally provide a @code{follow} key which
is a boolean controlling whether a logfile is followed or concatenated in its
entirety.  Following is appropriate for logfiles to which the build step will
append, where the pre-existing contents are not interesting.  The default value
for @code{follow} is @code{False}, which gives the same behavior as just
providing a string filename.

@example
f.addStep(ShellCommand(
              command=["make", "test"],
              logfiles=@{"triallog": "_trial_temp/test.log"@}))
@end example

@example
f.addStep(ShellCommand(
              command=["make", "test"],
              logfiles=@{"triallog": @{"filename": "_trial_temp/test.log",
			       "follow": True,@}@}))
@end example


@item lazylogfiles
If set to @code{True}, logfiles will be tracked lazily, meaning that they will
only be added when and if something is written to them. This can be used to
suppress the display of empty or missing log files. The default is @code{False}.


@item timeout
if the command fails to produce any output for this many seconds, it
is assumed to be locked up and will be killed.

@item maxTime
if the command takes longer than this many seconds, it will be killed.

@item description
This will be used to describe the command (on the Waterfall display)
while the command is still running. It should be a single
imperfect-tense verb, like ``compiling'' or ``testing''. The preferred
form is a list of short strings, which allows the HTML 
displays to create narrower columns by emitting a <br> tag between each
word. You may also provide a single string.

@item descriptionDone
This will be used to describe the command once it has finished. A
simple noun like ``compile'' or ``tests'' should be used. Like
@code{description}, this may either be a list of short strings or a
single string.

If neither @code{description} nor @code{descriptionDone} are set, the
actual command arguments will be used to construct the description.
This may be a bit too wide to fit comfortably on the Waterfall
display.

@example
f.addStep(ShellCommand(command=["make", "test"],
                       description=["testing"],
                       descriptionDone=["tests"]))
@end example

@item logEnviron
If this option is true (the default), then the step's logfile will describe the
environment variables on the slave.  In situations where the environment is not
relevant and is long, it may be easier to set @code{logEnviron=False}.

@end table

@node Configure
@subsubsection Configure

@bsindex buildbot.steps.shell.Configure

This is intended to handle the @code{./configure} step from
autoconf-style projects, or the @code{perl Makefile.PL} step from perl
MakeMaker.pm-style modules. The default command is @code{./configure}
but you can change this by providing a @code{command=} parameter.

@node Compile
@subsubsection Compile

@bsindex buildbot.steps.shell.Compile

This is meant to handle compiling or building a project written in C.
The default command is @code{make all}. When the compile is finished,
the log file is scanned for GCC warning messages, a summary log is
created with any problems that were seen, and the step is marked as
WARNINGS if any were discovered. Through the @code{WarningCountingShellCommand}
superclass, the number of warnings is stored in a Build Property named
``warnings-count'', which is accumulated over all Compile steps (so if two
warnings are found in one step, and three are found in another step, the
overall build will have a ``warnings-count'' property of 5).

The default regular expression used to detect a warning is
@code{'.*warning[: ].*'} , which is fairly liberal and may cause
false-positives. To use a different regexp, provide a
@code{warningPattern=} argument, or use a subclass which sets the
@code{warningPattern} attribute:

@example
f.addStep(Compile(command=["make", "test"],
                  warningPattern="^Warning: "))
@end example

The @code{warningPattern=} can also be a pre-compiled python regexp
object: this makes it possible to add flags like @code{re.I} (to use
case-insensitive matching).

Note that the compiled @code{warningPattern} will have its @code{match} method
called, which is subtly different from a @code{search}. Your regular
expression must match the from the beginning of the line. This means that to
look for the word "warning" in the middle of a line, you will need to
prepend @code{'.*'} to your regular expression.

The @code{suppressionFile=} argument can be specified as the (relative) path
of a file inside the workdir defining warnings to be suppressed from the
warning counting and log file. The file will be uploaded to the master from
the slave before compiling, and any warning matched by a line in the
suppression file will be ignored. This is useful to accept certain warnings
(eg. in some special module of the source tree or in cases where the compiler
is being particularly stupid), yet still be able to easily detect and fix the
introduction of new warnings.

The file must contain one line per pattern of warnings to ignore. Empty lines
and lines beginning with @code{#} are ignored. Other lines must consist of a
regexp matching the file name, followed by a colon (@code{:}), followed by a
regexp matching the text of the warning. Optionally this may be followed by
another colon and a line number range. For example:

@example
# Sample warning suppression file

mi_packrec.c : .*result of 32-bit shift implicitly converted to 64 bits.* : 560-600
DictTabInfo.cpp : .*invalid access to non-static.*
kernel_types.h : .*only defines private constructors and has no friends.* : 51
@end example

If no line number range is specified, the pattern matches the whole file; if
only one number is given it matches only on that line.

The default warningPattern regexp only matches the warning text, so line
numbers and file names are ignored. To enable line number and file name
matching, privide a different regexp and provide a function (callable) as the
argument of @code{warningExtractor=}. The function is called with three
arguments: the BuildStep object, the line in the log file with the warning,
and the @code{SRE_Match} object of the regexp search for @code{warningPattern}. It
should return a tuple @code{(filename, linenumber, warning_test)}. For
example:

@example
f.addStep(Compile(command=["make"],
                  warningPattern="^(.*?):([0-9]+): [Ww]arning: (.*)$",
                  warningExtractor=Compile.warnExtractFromRegexpGroups,
                  suppressionFile="support-files/compiler_warnings.supp"))
@end example

(@code{Compile.warnExtractFromRegexpGroups} is a pre-defined function that
returns the filename, linenumber, and text from groups (1,2,3) of the regexp
match).

In projects with source files in multiple directories, it is possible to get
full path names for file names matched in the suppression file, as long as the
build command outputs the names of directories as they are entered into and
left again. For this, specify regexps for the arguments
@code{directoryEnterPattern=} and @code{directoryLeavePattern=}. The
@code{directoryEnterPattern=} regexp should return the name of the directory
entered into in the first matched group. The defaults, which are suitable for
GNU Make, are these:

@example
directoryEnterPattern = "make.*: Entering directory [\"`'](.*)['`\"]"
directoryLeavePattern = "make.*: Leaving directory"
@end example

(TODO: this step needs to be extended to look for GCC error messages
as well, and collect them into a separate logfile, along with the
source code filenames involved).

@node Visual C++
@subsubsection Visual C++

@bsindex buildbot.steps.vstudio.VC6
@bsindex buildbot.steps.vstudio.VC7
@bsindex buildbot.steps.vstudio.VC8
@bsindex buildbot.steps.vstudio.VS2003
@bsindex buildbot.steps.vstudio.VS2005

This step is meant to handle compilation using Microsoft compilers. 
VC++ 6-8, VS2003, and VS2005 are supported. This step will take care
of setting up a clean compilation environment, parse the generated
output in real time and deliver as detailed as possible information
about the compilation executed.

All of the classes are in @code{buildbot.steps.vstudio}.  The available classes are:

@table @code

@item VC6

@item VC7

@item VC8

@item VS2003

@item VC2005

@end table

The available constructor arguments are

@table @code
@item mode
The mode default to @code{"rebuild"}, which means that first all the
remaining object files will be cleaned by the compiler. The alternate
value is @code{"build"}, where only the updated files will be recompiled.

@item projectfile
This is a mandatory argument which specifies the project file to be used
during the compilation.

@item config
This argument defaults to @code{"release"} an gives to the compiler the
configuration to use.

@item installdir
This is the place where the compiler is installed. The default value is
compiler specific and is the default place where the compiler is installed.

@item useenv
This boolean parameter, defaulting to @code{False} instruct the compiler
to use its own settings or the one defined through the environment
variables @code{%PATH%}, @code{%INCLUDE%}, and @code{%LIB%}. If any of
the @code{INCLUDE} or @code{LIB} parameter is defined, this parameter
automatically switches to @code{True}.

@item PATH
This is a list of path to be added to the PATH environment
variable. The default value is the one defined in the compiler options.

@item INCLUDE
This is a list of path where the compiler will first look for include
files. Then comes the default paths defined in the compiler options.

@item LIB
This is a list of path where the compiler will first look for
libraries. Then comes the default path defined in the compiler options.

@item arch
That one is only available with the class VS2005 (VC8). It gives the
target architecture of the built artifact. It defaults to @code{"x86''}.
@end table

Here is an example on how to use this step:

@example
from buildbot.steps.VisualStudio import VS2005

f.addStep(VS2005(
        projectfile="project.sln", config="release",
        arch="x64", mode="build",
        INCLUDE=[r'D:\WINDDK\Include\wnet'],
        LIB=[r'D:\WINDDK\lib\wnet\amd64']))
@end example

@node Test
@subsubsection Test

@bsindex buildbot.steps.shell.Test

This is meant to handle unit tests. The default command is @code{make
test}, and the @code{warnOnFailure} flag is set.

@node TreeSize
@subsubsection TreeSize

@bsindex buildbot.steps.shell.TreeSize

This is a simple command that uses the 'du' tool to measure the size
of the code tree. It puts the size (as a count of 1024-byte blocks,
aka 'KiB' or 'kibibytes') on the step's status text, and sets a build
property named 'tree-size-KiB' with the same value.

@node PerlModuleTest
@subsubsection PerlModuleTest

@bsindex buildbot.steps.shell.PerlModuleTest

This is a simple command that knows how to run tests of perl modules.
It parses the output to determine the number of tests passed and
failed and total number executed, saving the results for later query.

@node Testing with mysql-test-run
@subsubsection Testing with mysql-test-run

The @code{process.mtrlogobserver.MTR} class is a subclass of @code{Test}
(@ref{Test}). It is used to run test suites using the mysql-test-run program,
as used in MySQL, Drizzle, MariaDB, and MySQL storage engine plugins.

The shell command to run the test suite is specified in the same way as for
the Test class. The MTR class will parse the output of running the test suite,
and use the count of tests executed so far to provide more accurate completion
time estimates. Any test failures that occur during the test are summarized on
the Waterfall Display.

Server error logs are added as additional log files, useful to debug test
failures.

Optionally, data about the test run and any test failures can be inserted into
a database for further analysis and report generation. To use this facility,
create an instance of @code{twisted.enterprise.adbapi.ConnectionPool} with
connections to the database. The necessary tables can be created automatically
by setting @code{autoCreateTables} to @code{True}, or manually using the SQL
found in the @file{mtrlogobserver.py} source file.

One problem with specifying a database is that each reload of the
configuration will get a new instance of @code{ConnectionPool} (even if the
connection parameters are the same). To avoid that Buildbot thinks the builder
configuration has changed because of this, use the
@code{process.mtrlogobserver.EqConnectionPool} subclass of
@code{ConnectionPool}, which implements an equiality operation that avoids
this problem.

Example use:

@example
from buildbot.process.mtrlogobserver import MTR, EqConnectionPool
myPool = EqConnectionPool("MySQLdb", "host", "buildbot", "password", "db")
myFactory.addStep(MTR(workdir="mysql-test", dbpool=myPool,
                      command=["perl", "mysql-test-run.pl", "--force"]))
@end example

@code{MTR} arguments:

@table @code

@item textLimit
Maximum number of test failures to show on the waterfall page (to not flood
the page in case of a large number of test failures. Defaults to 5.

@item testNameLimit
Maximum length of test names to show unabbreviated in the waterfall page, to
avoid excessive column width. Defaults to 16.

@item parallel
Value of @code{--parallel} option used for mysql-test-run.pl (number of processes
used to run the test suite in parallel). Defaults to 4. This is used to
determine the number of server error log files to download from the
slave. Specifying a too high value does not hurt (as nonexisting error logs
will be ignored), however if using @code{--parallel} value greater than the default
it needs to be specified, or some server error logs will be missing.

@item dbpool
An instance of twisted.enterprise.adbapi.ConnectionPool, or None.  Defaults to
None. If specified, results are inserted into the database using the
ConnectionPool.

@item autoCreateTables
Boolean, defaults to False. If True (and @code{dbpool} is specified), the
necessary database tables will be created automatically if they do not exist
already. Alternatively, the tables can be created manually from the SQL
statements found in the mtrlogobserver.py source file.

@item test_type
Short string that will be inserted into the database in the row for the test
run. Defaults to the empty string, but can be specified to identify different
types of test runs.

@item test_info
Descriptive string that will be inserted into the database in the row for the test
run. Defaults to the empty string, but can be specified as a user-readable
description of this particular test run.

@item mtr_subdir
The subdirectory in which to look for server error log files. Defaults to
``mysql-test'', which is usually correct. WithProperties is supported.

@end table


@node SetProperty
@subsubsection SetProperty

@bsindex buildbot.steps.shell.SetProperty

This buildstep is similar to ShellCommand, except that it captures the
output of the command into a property.  It is usually used like this:

@example
f.addStep(SetProperty(command="uname -a", property="uname"))
@end example

This runs @code{uname -a} and captures its stdout, stripped of leading
and trailing whitespace, in the property "uname".  To avoid stripping,
add @code{strip=False}.  The @code{property} argument can be specified
as a @code{WithProperties} object.

The more advanced usage allows you to specify a function to extract
properties from the command output.  Here you can use regular
expressions, string interpolation, or whatever you would like.
The function is called with three arguments: the exit status of the
command, its standard output as a string, and its standard error as
a string.  It should return a dictionary containing all new properties.

@example
def glob2list(rc, stdout, stderr):
    jpgs = [ l.strip() for l in stdout.split('\n') ]
    return @{ 'jpgs' : jpgs @}
f.addStep(SetProperty(command="ls -1 *.jpg", extract_fn=glob2list))
@end example

Note that any ordering relationship of the contents of stdout and
stderr is lost.  For example, given

@example
f.addStep(SetProperty(
    command="echo output1; echo error >&2; echo output2",
    extract_fn=my_extract))
@end example

Then @code{my_extract} will see @code{stdout="output1\noutput2\n"}
and @code{stderr="error\n"}.

@node SubunitShellCommand
@subsubsection SubunitShellCommand

@bsindex buildbot.steps.subunit.SubunitShellCommand

This buildstep is similar to ShellCommand, except that it runs the log content
through a subunit filter to extract test and failure counts.

@example
from buildbot.steps.subunit import SubunitShellCommand
f.addStep(SubunitShellCommand(command="make test"))
@end example

This runs @code{make test} and filters it through subunit. The 'tests' and
'test failed' progress metrics will now accumulate test data from the test run.

@node Python BuildSteps
@subsection Python BuildSteps

Here are some BuildSteps that are specifcally useful for projects
implemented in Python.

@menu
* BuildEPYDoc::
* PyFlakes::
* PyLint::
@end menu

@node BuildEPYDoc
@subsubsection BuildEPYDoc

@bsindex buildbot.steps.python.BuildEPYDoc

@url{http://epydoc.sourceforge.net/, epydoc} is a tool for generating
API documentation for Python modules from their docstrings. It reads
all the .py files from your source tree, processes the docstrings
therein, and creates a large tree of .html files (or a single .pdf
file).

The @code{buildbot.steps.python.BuildEPYDoc} step will run
@command{epydoc} to produce this API documentation, and will count the
errors and warnings from its output.

You must supply the command line to be used. The default is
@command{make epydocs}, which assumes that your project has a Makefile
with an ``epydocs'' target. You might wish to use something like
@command{epydoc -o apiref source/PKGNAME} instead. You might also want
to add @command{--pdf} to generate a PDF file instead of a large tree
of HTML files.

The API docs are generated in-place in the build tree (under the
workdir, in the subdirectory controlled by the ``-o'' argument). To
make them useful, you will probably have to copy them to somewhere
they can be read. A command like @command{rsync -ad apiref/
dev.example.com:~public_html/current-apiref/} might be useful. You
might instead want to bundle them into a tarball and publish it in the
same place where the generated install tarball is placed.

@example
from buildbot.steps.python import BuildEPYDoc

...
f.addStep(BuildEPYDoc(command=["epydoc", "-o", "apiref", "source/mypkg"]))
@end example


@node PyFlakes
@subsubsection PyFlakes

@bsindex buildbot.steps.python.PyFlakes

@url{http://divmod.org/trac/wiki/DivmodPyflakes, PyFlakes} is a tool
to perform basic static analysis of Python code to look for simple
errors, like missing imports and references of undefined names. It is
like a fast and simple form of the C ``lint'' program. Other tools
(like pychecker) provide more detailed results but take longer to run.

The @code{buildbot.steps.python.PyFlakes} step will run pyflakes and
count the various kinds of errors and warnings it detects.

You must supply the command line to be used. The default is
@command{make pyflakes}, which assumes you have a top-level Makefile
with a ``pyflakes'' target. You might want to use something like
@command{pyflakes .} or @command{pyflakes src}.

@example
from buildbot.steps.python import PyFlakes

...
f.addStep(PyFlakes(command=["pyflakes", "src"]))
@end example

@node PyLint
@subsubsection PyLint

@bsindex buildbot.steps.python.PyLint

Similarly, the @code{buildbot.steps.python.PyLint} step will run pylint and
analyze the results.

You must supply the command line to be used. There is no default.

@example
from buildbot.steps.python import PyLint

...
f.addStep(PyLint(command=["pylint", "src"]))
@end example


@node Transferring Files
@subsection Transferring Files

@cindex File Transfer
@bsindex buildbot.steps.transfer.FileUpload
@bsindex buildbot.steps.transfer.FileDownload
@bsindex buildbot.steps.transfer.DirectoryUpload

Most of the work involved in a build will take place on the
buildslave. But occasionally it is useful to do some work on the
buildmaster side. The most basic way to involve the buildmaster is
simply to move a file from the slave to the master, or vice versa.
There are a pair of BuildSteps named @code{FileUpload} and
@code{FileDownload} to provide this functionality. @code{FileUpload}
moves a file @emph{up to} the master, while @code{FileDownload} moves
a file @emph{down from} the master.

As an example, let's assume that there is a step which produces an
HTML file within the source tree that contains some sort of generated
project documentation. We want to move this file to the buildmaster,
into a @file{~/public_html} directory, so it can be visible to
developers. This file will wind up in the slave-side working directory
under the name @file{docs/reference.html}. We want to put it into the
master-side @file{~/public_html/ref.html}.

@example
from buildbot.steps.shell import ShellCommand
from buildbot.steps.transfer import FileUpload

f.addStep(ShellCommand(command=["make", "docs"]))
f.addStep(FileUpload(slavesrc="docs/reference.html",
                     masterdest="~/public_html/ref.html"))
@end example

The @code{masterdest=} argument will be passed to os.path.expanduser,
so things like ``~'' will be expanded properly. Non-absolute paths
will be interpreted relative to the buildmaster's base directory.
Likewise, the @code{slavesrc=} argument will be expanded and
interpreted relative to the builder's working directory.


To move a file from the master to the slave, use the
@code{FileDownload} command. For example, let's assume that some step
requires a configuration file that, for whatever reason, could not be
recorded in the source code repository or generated on the buildslave
side:

@example
from buildbot.steps.shell import ShellCommand
from buildbot.steps.transfer import FileDownload

f.addStep(FileDownload(mastersrc="~/todays_build_config.txt",
                       slavedest="build_config.txt"))
f.addStep(ShellCommand(command=["make", "config"]))
@end example

Like @code{FileUpload}, the @code{mastersrc=} argument is interpreted
relative to the buildmaster's base directory, and the
@code{slavedest=} argument is relative to the builder's working
directory. If the buildslave is running in @file{~buildslave}, and the
builder's ``builddir'' is something like @file{tests-i386}, then the
workdir is going to be @file{~buildslave/tests-i386/build}, and a
@code{slavedest=} of @file{foo/bar.html} will get put in
@file{~buildslave/tests-i386/build/foo/bar.html}. Both of these commands
will create any missing intervening directories.

@subheading Other Parameters

The @code{maxsize=} argument lets you set a maximum size for the file
to be transferred. This may help to avoid surprises: transferring a
100MB coredump when you were expecting to move a 10kB status file
might take an awfully long time. The @code{blocksize=} argument
controls how the file is sent over the network: larger blocksizes are
slightly more efficient but also consume more memory on each end, and
there is a hard-coded limit of about 640kB.

The @code{mode=} argument allows you to control the access permissions
of the target file, traditionally expressed as an octal integer. The
most common value is probably 0755, which sets the ``x'' executable
bit on the file (useful for shell scripts and the like). The default
value for @code{mode=} is None, which means the permission bits will
default to whatever the umask of the writing process is. The default
umask tends to be fairly restrictive, but at least on the buildslave
you can make it less restrictive with a --umask command-line option at
creation time (@pxref{Buildslave Options}).

@subheading Transfering Directories

To transfer complete directories from the buildslave to the master, there
is a BuildStep named @code{DirectoryUpload}. It works like @code{FileUpload},
just for directories. However it does not support the @code{maxsize},
@code{blocksize} and @code{mode} arguments. As an example, let's assume an
generated project documentation, which consists of many files (like the output
of doxygen or epydoc). We want to move the entire documentation to the
buildmaster, into a @code{~/public_html/docs} directory. On the slave-side
the directory can be found under @code{docs}:

@example
from buildbot.steps.shell import ShellCommand
from buildbot.steps.transfer import DirectoryUpload

f.addStep(ShellCommand(command=["make", "docs"]))
f.addStep(DirectoryUpload(slavesrc="docs",
				masterdest="~/public_html/docs"))
@end example

The DirectoryUpload step will create all necessary directories and
transfers empty directories, too.

@node Steps That Run on the Master
@subsection Steps That Run on the Master
@bsindex buildbot.steps.master.MasterShellCommand

Occasionally, it is useful to execute some task on the master, for example to
create a directory, deploy a build result, or trigger some other centralized
processing.  This is possible, in a limited fashion, with the
@code{MasterShellCommand} step.

This step operates similarly to a regular @code{ShellCommand}, but executes on
the master, instead of the slave.  To be clear, the enclosing @code{Build}
object must still have a slave object, just as for any other step -- only, in
this step, the slave does not do anything.

In this example, the step renames a tarball based on the day of the week.

@example
from buildbot.steps.transfer import FileUpload
from buildbot.steps.master import MasterShellCommand

f.addStep(FileUpload(slavesrc="widgetsoft.tar.gz",
                     masterdest="/var/buildoutputs/widgetsoft-new.tar.gz"))
f.addStep(MasterShellCommand(command="""
    cd /var/buildoutputs;
    mv widgetsoft-new.tar.gz widgetsoft-`date +%a`.tar.gz"""))
@end example

@node Triggering Schedulers
@subsection Triggering Schedulers
@bsindex buildbot.steps.trigger.Trigger

The counterpart to the Triggerable described in section
@pxref{Triggerable Scheduler} is the Trigger BuildStep.

@example
from buildbot.steps.trigger import Trigger
f.addStep(Trigger(schedulerNames=['build-prep'],
                  waitForFinish=True,
                  updateSourceStamp=True,
                  set_properties=@{ 'quick' : False @},
                  copy_properties=[ 'release_code_name' ]))
@end example

The @code{schedulerNames=} argument lists the Triggerables
that should be triggered when this step is executed.  Note that
it is possible, but not advisable, to create a cycle where a build
continually triggers itself, because the schedulers are specified
by name.

If @code{waitForFinish} is True, then the step will not finish until
all of the builds from the triggered schedulers have finished. If this
argument is False (the default) or not given, then the buildstep
succeeds immediately after triggering the schedulers.

If @code{updateSourceStamp} is True (the default), then step updates
the SourceStamp given to the Triggerables to include
@code{got_revision} (the revision actually used in this build) as
@code{revision} (the revision to use in the triggered builds). This is
useful to ensure that all of the builds use exactly the same
SourceStamp, even if other Changes have occurred while the build was
running.

Two parameters allow control of the properties that are passed to the triggered
scheduler.  To simply copy properties verbatim, list them in the
@code{copy_properties} parameter.  To set properties explicitly, use the more
sophisticated @code{set_properties}, which takes a dictionary mapping property
names to values.  You may use @code{WithProperties} here to dynamically
construct new property values.

@node Writing New BuildSteps
@subsection Writing New BuildSteps

While it is a good idea to keep your build process self-contained in
the source code tree, sometimes it is convenient to put more
intelligence into your Buildbot configuration. One way to do this is
to write a custom BuildStep. Once written, this Step can be used in
the @file{master.cfg} file.

The best reason for writing a custom BuildStep is to better parse the
results of the command being run. For example, a BuildStep that knows
about JUnit could look at the logfiles to determine which tests had
been run, how many passed and how many failed, and then report more
detailed information than a simple @code{rc==0} -based ``good/bad''
decision.

@menu
* Writing BuildStep Constructors::
* BuildStep LogFiles::
* Reading Logfiles::
* Adding LogObservers::
* BuildStep URLs::
@end menu

@node Writing BuildStep Constructors
@subsubsection Writing BuildStep Constructors

BuildStep classes have some extra equipment, because they are their own
factories.  Consider the use of a BuildStep in @file{master.cfg}:

@example
f.addStep(MyStep(someopt="stuff", anotheropt=1))
@end example

This creates a single instance of class @code{MyStep}.  However, Buildbot needs
a new object each time the step is executed.  this is accomplished by storing
the information required to instantiate a new object in the @code{factory}
attribute.  When the time comes to construct a new Build, BuildFactory consults
this attribute (via @code{getStepFactory}) and instantiates a new step object.

When writing a new step class, then, keep in mind are that you cannot do
anything "interesting" in the constructor -- limit yourself to checking and
storing arguments.  To ensure that these arguments are provided to any new
objects, call @code{self.addFactoryArguments} with any keyword arguments your
constructor needs.

Keep a @code{**kwargs} argument on the end of your options, and pass that up to
the parent class's constructor.

The whole thing looks like this:

@example
class Frobinfy(LoggingBuildStep):
    def __init__(self,
            frob_what="frobee",
            frob_how_many=None,
            frob_how=None,
            **kwargs)

        # check
        if frob_how_many is None:
            raise TypeError("Frobinfy argument how_many is required")

        # call parent
        LoggingBuildStep.__init__(self, **kwargs)

        # and record arguments for later
        self.addFactoryArguments(
            frob_what=frob_what,
            frob_how_many=frob_how_many,
            frob_how=frob_how)

class FastFrobnify(Frobnify):
    def __init__(self,
            speed=5,
            **kwargs)
        Frobnify.__init__(self, **kwargs)
        self.addFactoryArguments(
            speed=speed)
@end example

@node BuildStep LogFiles
@subsubsection BuildStep LogFiles

Each BuildStep has a collection of ``logfiles''. Each one has a short
name, like ``stdio'' or ``warnings''. Each LogFile contains an
arbitrary amount of text, usually the contents of some output file
generated during a build or test step, or a record of everything that
was printed to stdout/stderr during the execution of some command.

These LogFiles are stored to disk, so they can be retrieved later.

Each can contain multiple ``channels'', generally limited to three
basic ones: stdout, stderr, and ``headers''. For example, when a
ShellCommand runs, it writes a few lines to the ``headers'' channel to
indicate the exact argv strings being run, which directory the command
is being executed in, and the contents of the current environment
variables. Then, as the command runs, it adds a lot of ``stdout'' and
``stderr'' messages. When the command finishes, a final ``header''
line is added with the exit code of the process.

Status display plugins can format these different channels in
different ways. For example, the web page shows LogFiles as text/html,
with header lines in blue text, stdout in black, and stderr in red. A
different URL is available which provides a text/plain format, in
which stdout and stderr are collapsed together, and header lines are
stripped completely. This latter option makes it easy to save the
results to a file and run @command{grep} or whatever against the
output.

Each BuildStep contains a mapping (implemented in a python dictionary)
from LogFile name to the actual LogFile objects. Status plugins can
get a list of LogFiles to display, for example, a list of HREF links
that, when clicked, provide the full contents of the LogFile.

@heading Using LogFiles in custom BuildSteps

The most common way for a custom BuildStep to use a LogFile is to
summarize the results of a ShellCommand (after the command has
finished running). For example, a compile step with thousands of lines
of output might want to create a summary of just the warning messages.
If you were doing this from a shell, you would use something like:

@example
grep "warning:" output.log >warnings.log
@end example

In a custom BuildStep, you could instead create a ``warnings'' LogFile
that contained the same text. To do this, you would add code to your
@code{createSummary} method that pulls lines from the main output log
and creates a new LogFile with the results:

@example
    def createSummary(self, log):
        warnings = []
        for line in log.readlines():
            if "warning:" in line:
                warnings.append()
        self.addCompleteLog('warnings', "".join(warnings))
@end example

This example uses the @code{addCompleteLog} method, which creates a
new LogFile, puts some text in it, and then ``closes'' it, meaning
that no further contents will be added. This LogFile will appear in
the HTML display under an HREF with the name ``warnings'', since that
is the name of the LogFile.

You can also use @code{addHTMLLog} to create a complete (closed)
LogFile that contains HTML instead of plain text. The normal LogFile
will be HTML-escaped if presented through a web page, but the HTML
LogFile will not. At the moment this is only used to present a pretty
HTML representation of an otherwise ugly exception traceback when
something goes badly wrong during the BuildStep.

In contrast, you might want to create a new LogFile at the beginning
of the step, and add text to it as the command runs. You can create
the LogFile and attach it to the build by calling @code{addLog}, which
returns the LogFile object. You then add text to this LogFile by
calling methods like @code{addStdout} and @code{addHeader}. When you
are done, you must call the @code{finish} method so the LogFile can be
closed. It may be useful to create and populate a LogFile like this
from a LogObserver method @xref{Adding LogObservers}.

The @code{logfiles=} argument to @code{ShellCommand} (see
@pxref{ShellCommand}) creates new LogFiles and fills them in realtime
by asking the buildslave to watch a actual file on disk. The
buildslave will look for additions in the target file and report them
back to the BuildStep. These additions will be added to the LogFile by
calling @code{addStdout}. These secondary LogFiles can be used as the
source of a LogObserver just like the normal ``stdio'' LogFile.

@node Reading Logfiles
@subsubsection Reading Logfiles

Once a LogFile has been added to a BuildStep with @code{addLog()},
@code{addCompleteLog()}, @code{addHTMLLog()}, or @code{logfiles=},
your BuildStep can retrieve it by using @code{getLog()}:

@example
class MyBuildStep(ShellCommand):
    logfiles = @{ "nodelog": "_test/node.log" @}

    def evaluateCommand(self, cmd):
        nodelog = self.getLog("nodelog")
        if "STARTED" in nodelog.getText():
            return SUCCESS
        else:
            return FAILURE
@end example

For a complete list of the methods you can call on a LogFile, please
see the docstrings on the @code{IStatusLog} class in
@file{buildbot/interfaces.py}.


@node Adding LogObservers
@subsubsection Adding LogObservers

@cindex LogObserver
@cindex LogLineObserver

Most shell commands emit messages to stdout or stderr as they operate,
especially if you ask them nicely with a @code{--verbose} flag of some
sort. They may also write text to a log file while they run. Your
BuildStep can watch this output as it arrives, to keep track of how
much progress the command has made. You can get a better measure of
progress by counting the number of source files compiled or test cases
run than by merely tracking the number of bytes that have been written
to stdout. This improves the accuracy and the smoothness of the ETA
display.

To accomplish this, you will need to attach a @code{LogObserver} to
one of the log channels, most commonly to the ``stdio'' channel but
perhaps to another one which tracks a log file. This observer is given
all text as it is emitted from the command, and has the opportunity to
parse that output incrementally. Once the observer has decided that
some event has occurred (like a source file being compiled), it can
use the @code{setProgress} method to tell the BuildStep about the
progress that this event represents.

There are a number of pre-built @code{LogObserver} classes that you
can choose from (defined in @code{buildbot.process.buildstep}, and of
course you can subclass them to add further customization. The
@code{LogLineObserver} class handles the grunt work of buffering and
scanning for end-of-line delimiters, allowing your parser to operate
on complete stdout/stderr lines. (Lines longer than a set maximum
length are dropped; the maximum defaults to 16384 bytes, but you can
change it by calling @code{setMaxLineLength()} on your
@code{LogLineObserver} instance.  Use @code{sys.maxint} for effective
infinity.)

For example, let's take a look at the @code{TrialTestCaseCounter},
which is used by the Trial step to count test cases as they are run.
As Trial executes, it emits lines like the following:

@example
buildbot.test.test_config.ConfigTest.testDebugPassword ... [OK]
buildbot.test.test_config.ConfigTest.testEmpty ... [OK]
buildbot.test.test_config.ConfigTest.testIRC ... [FAIL]
buildbot.test.test_config.ConfigTest.testLocks ... [OK]
@end example

When the tests are finished, trial emits a long line of ``======'' and
then some lines which summarize the tests that failed. We want to
avoid parsing these trailing lines, because their format is less
well-defined than the ``[OK]'' lines.

The parser class looks like this:

@example
from buildbot.process.buildstep import LogLineObserver

class TrialTestCaseCounter(LogLineObserver):
    _line_re = re.compile(r'^([\w\.]+) \.\.\. \[([^\]]+)\]$')
    numTests = 0
    finished = False

    def outLineReceived(self, line):
        if self.finished:
            return
        if line.startswith("=" * 40):
            self.finished = True
            return

        m = self._line_re.search(line.strip())
        if m:
            testname, result = m.groups()
            self.numTests += 1
            self.step.setProgress('tests', self.numTests)
@end example

This parser only pays attention to stdout, since that's where trial
writes the progress lines. It has a mode flag named @code{finished} to
ignore everything after the ``===='' marker, and a scary-looking
regular expression to match each line while hopefully ignoring other
messages that might get displayed as the test runs.

Each time it identifies a test has been completed, it increments its
counter and delivers the new progress value to the step with
@code{self.step.setProgress}. This class is specifically measuring
progress along the ``tests'' metric, in units of test cases (as
opposed to other kinds of progress like the ``output'' metric, which
measures in units of bytes). The Progress-tracking code uses each
progress metric separately to come up with an overall completion
percentage and an ETA value.

To connect this parser into the @code{Trial} BuildStep,
@code{Trial.__init__} ends with the following clause:

@example
        # this counter will feed Progress along the 'test cases' metric
        counter = TrialTestCaseCounter()
        self.addLogObserver('stdio', counter)
        self.progressMetrics += ('tests',)
@end example

This creates a TrialTestCaseCounter and tells the step that the
counter wants to watch the ``stdio'' log. The observer is
automatically given a reference to the step in its @code{.step}
attribute.

@subheading A Somewhat Whimsical Example

Let's say that we've got some snazzy new unit-test framework called
Framboozle. It's the hottest thing since sliced bread. It slices, it
dices, it runs unit tests like there's no tomorrow. Plus if your unit
tests fail, you can use its name for a Web 2.1 startup company, make
millions of dollars, and hire engineers to fix the bugs for you, while
you spend your afternoons lazily hang-gliding along a scenic pacific
beach, blissfully unconcerned about the state of your
tests.@footnote{framboozle.com is still available. Remember, I get 10%
:).}

To run a Framboozle-enabled test suite, you just run the 'framboozler'
command from the top of your source code tree. The 'framboozler'
command emits a bunch of stuff to stdout, but the most interesting bit
is that it emits the line "FNURRRGH!" every time it finishes running a
test case@footnote{Framboozle gets very excited about running unit
tests.}. You'd like to have a test-case counting LogObserver that
watches for these lines and counts them, because counting them will
help the buildbot more accurately calculate how long the build will
take, and this will let you know exactly how long you can sneak out of
the office for your hang-gliding lessons without anyone noticing that
you're gone.

This will involve writing a new BuildStep (probably named
"Framboozle") which inherits from ShellCommand. The BuildStep class
definition itself will look something like this:

@example
# START
from buildbot.steps.shell import ShellCommand
from buildbot.process.buildstep import LogLineObserver

class FNURRRGHCounter(LogLineObserver):
    numTests = 0
    def outLineReceived(self, line):
        if "FNURRRGH!" in line:
            self.numTests += 1
            self.step.setProgress('tests', self.numTests)

class Framboozle(ShellCommand):
    command = ["framboozler"]

    def __init__(self, **kwargs):
        ShellCommand.__init__(self, **kwargs)   # always upcall!
        counter = FNURRRGHCounter())
        self.addLogObserver('stdio', counter)
        self.progressMetrics += ('tests',)
# FINISH
@end example

So that's the code that we want to wind up using. How do we actually
deploy it?

You have a couple of different options.

Option 1: The simplest technique is to simply put this text
(everything from START to FINISH) in your master.cfg file, somewhere
before the BuildFactory definition where you actually use it in a
clause like:

@example
f = BuildFactory()
f.addStep(SVN(svnurl="stuff"))
f.addStep(Framboozle())
@end example

Remember that master.cfg is secretly just a python program with one
job: populating the BuildmasterConfig dictionary. And python programs
are allowed to define as many classes as they like. So you can define
classes and use them in the same file, just as long as the class is
defined before some other code tries to use it.

This is easy, and it keeps the point of definition very close to the
point of use, and whoever replaces you after that unfortunate
hang-gliding accident will appreciate being able to easily figure out
what the heck this stupid "Framboozle" step is doing anyways. The
downside is that every time you reload the config file, the Framboozle
class will get redefined, which means that the buildmaster will think
that you've reconfigured all the Builders that use it, even though
nothing changed. Bleh.

Option 2: Instead, we can put this code in a separate file, and import
it into the master.cfg file just like we would the normal buildsteps
like ShellCommand and SVN.

Create a directory named ~/lib/python, put everything from START to
FINISH in ~/lib/python/framboozle.py, and run your buildmaster using:

@example
 PYTHONPATH=~/lib/python buildbot start MASTERDIR
@end example

or use the @file{Makefile.buildbot} to control the way
@command{buildbot start} works. Or add something like this to
something like your ~/.bashrc or ~/.bash_profile or ~/.cshrc:

@example
 export PYTHONPATH=~/lib/python
@end example

Once we've done this, our master.cfg can look like:

@example
from framboozle import Framboozle
f = BuildFactory()
f.addStep(SVN(svnurl="stuff"))
f.addStep(Framboozle())
@end example

or:

@example
import framboozle
f = BuildFactory()
f.addStep(SVN(svnurl="stuff"))
f.addStep(framboozle.Framboozle())
@end example

(check out the python docs for details about how "import" and "from A
import B" work).

What we've done here is to tell python that every time it handles an
"import" statement for some named module, it should look in our
~/lib/python/ for that module before it looks anywhere else. After our
directories, it will try in a bunch of standard directories too
(including the one where buildbot is installed). By setting the
PYTHONPATH environment variable, you can add directories to the front
of this search list.

Python knows that once it "import"s a file, it doesn't need to
re-import it again. This means that reconfiguring the buildmaster
(with "buildbot reconfig", for example) won't make it think the
Framboozle class has changed every time, so the Builders that use it
will not be spuriously restarted. On the other hand, you either have
to start your buildmaster in a slightly weird way, or you have to
modify your environment to set the PYTHONPATH variable.


Option 3: Install this code into a standard python library directory

Find out what your python's standard include path is by asking it:

@example
80:warner@@luther% python
Python 2.4.4c0 (#2, Oct  2 2006, 00:57:46)
[GCC 4.1.2 20060928 (prerelease) (Debian 4.1.1-15)] on linux2
Type "help", "copyright", "credits" or "license" for more information.
>>> import sys
>>> import pprint
>>> pprint.pprint(sys.path)
['',
 '/usr/lib/python24.zip',
 '/usr/lib/python2.4',
 '/usr/lib/python2.4/plat-linux2',
 '/usr/lib/python2.4/lib-tk',
 '/usr/lib/python2.4/lib-dynload',
 '/usr/local/lib/python2.4/site-packages',
 '/usr/lib/python2.4/site-packages',
 '/usr/lib/python2.4/site-packages/Numeric',
 '/var/lib/python-support/python2.4',
 '/usr/lib/site-python']
@end example

In this case, putting the code into
/usr/local/lib/python2.4/site-packages/framboozle.py would work just
fine. We can use the same master.cfg "import framboozle" statement as
in Option 2. By putting it in a standard include directory (instead of
the decidedly non-standard ~/lib/python), we don't even have to set
PYTHONPATH to anything special. The downside is that you probably have
to be root to write to one of those standard include directories.


Option 4: Submit the code for inclusion in the Buildbot distribution

Make a fork of buildbot on http://github.com/djmitche/buildbot or post a patch
in a bug at http://buildbot.net.  In either case, post a note about your patch
to the mailing list, so others can provide feedback and, eventually, commit it.

@example
from buildbot.steps import framboozle
f = BuildFactory()
f.addStep(SVN(svnurl="stuff"))
f.addStep(framboozle.Framboozle())
@end example

And then you don't even have to install framboozle.py anywhere on your
system, since it will ship with Buildbot. You don't have to be root,
you don't have to set PYTHONPATH. But you do have to make a good case
for Framboozle being worth going into the main distribution, you'll
probably have to provide docs and some unit test cases, you'll need to
figure out what kind of beer the author likes, and then you'll have to
wait until the next release. But in some environments, all this is
easier than getting root on your buildmaster box, so the tradeoffs may
actually be worth it.



Putting the code in master.cfg (1) makes it available to that
buildmaster instance. Putting it in a file in a personal library
directory (2) makes it available for any buildmasters you might be
running. Putting it in a file in a system-wide shared library
directory (3) makes it available for any buildmasters that anyone on
that system might be running. Getting it into the buildbot's upstream
repository (4) makes it available for any buildmasters that anyone in
the world might be running. It's all a matter of how widely you want
to deploy that new class.



@node BuildStep URLs
@subsubsection BuildStep URLs

@cindex links
@cindex BuildStep URLs
@cindex addURL

Each BuildStep has a collection of ``links''. Like its collection of
LogFiles, each link has a name and a target URL. The web status page
creates HREFs for each link in the same box as it does for LogFiles,
except that the target of the link is the external URL instead of an
internal link to a page that shows the contents of the LogFile.

These external links can be used to point at build information hosted
on other servers. For example, the test process might produce an
intricate description of which tests passed and failed, or some sort
of code coverage data in HTML form, or a PNG or GIF image with a graph
of memory usage over time. The external link can provide an easy way
for users to navigate from the buildbot's status page to these
external web sites or file servers. Note that the step itself is
responsible for insuring that there will be a document available at
the given URL (perhaps by using @command{scp} to copy the HTML output
to a @file{~/public_html/} directory on a remote web server). Calling
@code{addURL} does not magically populate a web server.

To set one of these links, the BuildStep should call the @code{addURL}
method with the name of the link and the target URL. Multiple URLs can
be set.

In this example, we assume that the @command{make test} command causes
a collection of HTML files to be created and put somewhere on the
coverage.example.org web server, in a filename that incorporates the
build number.

@example
class TestWithCodeCoverage(BuildStep):
    command = ["make", "test",
               WithProperties("buildnum=%s", "buildnumber")]

    def createSummary(self, log):
        buildnumber = self.getProperty("buildnumber")
        url = "http://coverage.example.org/builds/%s.html" % buildnumber
        self.addURL("coverage", url)
@end example

You might also want to extract the URL from some special message
output by the build process itself:

@example
class TestWithCodeCoverage(BuildStep):
    command = ["make", "test",
               WithProperties("buildnum=%s", "buildnumber")]

    def createSummary(self, log):
        output = StringIO(log.getText())
        for line in output.readlines():
            if line.startswith("coverage-url:"):
                url = line[len("coverage-url:"):].strip()
                self.addURL("coverage", url)
                return
@end example

Note that a build process which emits both stdout and stderr might
cause this line to be split or interleaved between other lines. It
might be necessary to restrict the getText() call to only stdout with
something like this:

@example
        output = StringIO("".join([c[1]
                                   for c in log.getChunks()
                                   if c[0] == LOG_CHANNEL_STDOUT]))
@end example

Of course if the build is run under a PTY, then stdout and stderr will
be merged before the buildbot ever sees them, so such interleaving
will be unavoidable.


@node Build Step Index
@subsection Build Step Index
@printindex bs<|MERGE_RESOLUTION|>--- conflicted
+++ resolved
@@ -1004,11 +1004,7 @@
 @example
 f.addStep(ShellCommand(
               command=["make", "test"],
-<<<<<<< HEAD
-              env=@{'PATH': "/home/buildbot/bin:${PATH}"@}))
-=======
               env=@{'PATH': "/home/buildbot/bin:$@{PATH@}"@}))
->>>>>>> 1d27f737
 @end example
 
 @item want_stdout
