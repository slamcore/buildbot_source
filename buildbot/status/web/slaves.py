
import time, urllib
from twisted.python import log
from twisted.web import html
from twisted.web.util import Redirect
from twisted.web.error import NoResource

from buildbot.status.web.base import HtmlResource, abbreviate_age, \
    BuildLineMixin, path_to_slave, path_to_build
from buildbot import version, util

# /buildslaves/$slavename
class OneBuildSlaveResource(HtmlResource, BuildLineMixin):
    addSlash = False
    def __init__(self, slavename):
        HtmlResource.__init__(self)
        self.slavename = slavename

    def getTitle(self, req):
        return "Buildbot: %s" % html.escape(self.slavename)

    def getChild(self, path, req):
        s = self.getStatus(req)
        slave = s.getSlave(self.slavename)
        if path == "shutdown" and self.getControl(req):
            slave.setGraceful(True)
        return Redirect(path_to_slave(req, slave))

    def content(self, request, ctx):        
        s = self.getStatus(request)
        slave = s.getSlave(self.slavename)
        
        my_builders = []
        for bname in s.getBuilderNames():
            b = s.getBuilder(bname)
            for bs in b.getSlaves():
                if bs.getName() == self.slavename:
                    my_builders.append(b)

        # Current builds
        current_builds = []
        for b in my_builders:
            for cb in b.getCurrentBuilds():
<<<<<<< HEAD
                if cb.getSlavename() == self.slavename:                    
                    current_builds.append(self.get_line_values(request, cb))
=======
                if cb.getSlavename() == self.slavename:
                    current_builds.append(cb)

        data = []

        projectName = s.getProjectName()

        data.append("<a href=\"%s\">%s</a>\n" % (self.path_to_root(req), projectName))

        data.append("<h1>Build Slave: %s</h1>\n" % html.escape(self.slavename))

        access_uri = slave.getAccessURI()
        if access_uri:
            data.append("<a href=\"%s\">Click to Access Slave</a>" % html.escape(access_uri))

        shutdown_url = req.childLink("shutdown")

        if not slave.isConnected():
            data.append("<h2>NOT CONNECTED</h2>\n")
        elif self.getControl(req):
            if not slave.getGraceful():
                data.append('''<form method="POST" action="%s">
    <input type="submit" value="Gracefully Shutdown">
    </form>''' % shutdown_url)
            else:
                data.append("Gracefully shutting down...\n")
>>>>>>> 34c1935c

        try:
            max_builds = int(request.args.get('numbuilds')[0])
        except:
            max_builds = 10
           
        recent_builds = []    
        n = 0
        for rb in s.generateFinishedBuilds(builders=[b.getName() for b in my_builders]):
            if rb.getSlavename() == self.slavename:
                n += 1
                recent_builds.append(self.get_line_values(request, rb))
                if n > max_builds:
                    break

        ctx.update(dict(slave = s.getSlave(self.slavename),
                        slavename = self.slavename,  
                        current = current_builds, 
                        recent = recent_builds, 
                        shutdown_url = request.childLink("shutdown"),
                        control = self.getControl(request),
                        this_url = "../../../" + path_to_slave(request, slave)))

        template = request.site.buildbot_service.templates.get_template("buildslave.html")
        data = template.render(**ctx)

        return data

# /buildslaves
class BuildSlavesResource(HtmlResource):
    title = "BuildSlaves"
    addSlash = True

    def content(self, request, ctx):
        s = self.getStatus(request)

        used_by_builder = {}
        for bname in s.getBuilderNames():
            b = s.getBuilder(bname)
            for bs in b.getSlaves():
                slavename = bs.getName()
                if slavename not in used_by_builder:
                    used_by_builder[slavename] = []
                used_by_builder[slavename].append(bname)

        slaves = ctx['slaves'] = []
        for name in util.naturalSort(s.getSlaveNames()):
            info = {}
            slaves.append(info)
            slave = s.getSlave(name)
            slave_status = s.botmaster.slaves[name].slave_status
            info['running_builds'] = len(slave_status.getRunningBuilds())
            info['link'] = request.childLink(urllib.quote(name,''))
            info['name'] = name
            info['builders'] = [{'link': request.childLink("../builders/%s" % bname),
                                 'name': bname}]
            info['version'] = slave.getVersion()

            info['connected'] = slave.isConnected()
            
            if slave.isConnected():
                info['admin'] = slave.getAdmin()
                last = slave.lastMessageReceived()
                if last:
                    info['last_heard_from_age'] = abbreviate_age(time.time() - last)
                    info['last_heard_from_time'] = time.strftime("%Y-%b-%d %H:%M:%S",
                                                                time.localtime(last))

        template = request.site.buildbot_service.templates.get_template("buildslaves.html")
        data = template.render(**ctx)
        return data

    def getChild(self, path, req):
        try:
            slave = self.getStatus(req).getSlave(path)
            return OneBuildSlaveResource(path)
        except KeyError:
            return NoResource("No such slave '%s'" % html.escape(path))<|MERGE_RESOLUTION|>--- conflicted
+++ resolved
@@ -41,37 +41,8 @@
         current_builds = []
         for b in my_builders:
             for cb in b.getCurrentBuilds():
-<<<<<<< HEAD
                 if cb.getSlavename() == self.slavename:                    
                     current_builds.append(self.get_line_values(request, cb))
-=======
-                if cb.getSlavename() == self.slavename:
-                    current_builds.append(cb)
-
-        data = []
-
-        projectName = s.getProjectName()
-
-        data.append("<a href=\"%s\">%s</a>\n" % (self.path_to_root(req), projectName))
-
-        data.append("<h1>Build Slave: %s</h1>\n" % html.escape(self.slavename))
-
-        access_uri = slave.getAccessURI()
-        if access_uri:
-            data.append("<a href=\"%s\">Click to Access Slave</a>" % html.escape(access_uri))
-
-        shutdown_url = req.childLink("shutdown")
-
-        if not slave.isConnected():
-            data.append("<h2>NOT CONNECTED</h2>\n")
-        elif self.getControl(req):
-            if not slave.getGraceful():
-                data.append('''<form method="POST" action="%s">
-    <input type="submit" value="Gracefully Shutdown">
-    </form>''' % shutdown_url)
-            else:
-                data.append("Gracefully shutting down...\n")
->>>>>>> 34c1935c
 
         try:
             max_builds = int(request.args.get('numbuilds')[0])
@@ -93,7 +64,8 @@
                         recent = recent_builds, 
                         shutdown_url = request.childLink("shutdown"),
                         control = self.getControl(request),
-                        this_url = "../../../" + path_to_slave(request, slave)))
+                        this_url = "../../../" + path_to_slave(request, slave),
+                        access_uri = slave.getAccessURI()))
 
         template = request.site.buildbot_service.templates.get_template("buildslave.html")
         data = template.render(**ctx)
